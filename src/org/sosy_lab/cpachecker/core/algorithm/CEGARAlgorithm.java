/*
 *  CPAchecker is a tool for configurable software verification.
 *  This file is part of CPAchecker.
 *
 *  Copyright (C) 2007-2013  Dirk Beyer
 *  All rights reserved.
 *
 *  Licensed under the Apache License, Version 2.0 (the "License");
 *  you may not use this file except in compliance with the License.
 *  You may obtain a copy of the License at
 *
 *      http://www.apache.org/licenses/LICENSE-2.0
 *
 *  Unless required by applicable law or agreed to in writing, software
 *  distributed under the License is distributed on an "AS IS" BASIS,
 *  WITHOUT WARRANTIES OR CONDITIONS OF ANY KIND, either express or implied.
 *  See the License for the specific language governing permissions and
 *  limitations under the License.
 *
 *
 *  CPAchecker web page:
 *    http://cpachecker.sosy-lab.org
 */
package org.sosy_lab.cpachecker.core.algorithm;

<<<<<<< HEAD
=======
import static com.google.common.collect.FluentIterable.from;
import static org.sosy_lab.cpachecker.util.AbstractStates.*;
import static org.sosy_lab.cpachecker.util.StatisticsUtils.div;

>>>>>>> 21982e81
import java.io.PrintStream;
import java.lang.reflect.InvocationTargetException;
import java.lang.reflect.Method;
import java.lang.reflect.Modifier;
import java.util.Collection;
import java.util.logging.Level;

import org.sosy_lab.common.AbstractMBean;
import org.sosy_lab.common.Classes;
import org.sosy_lab.common.Classes.UnexpectedCheckedException;
import org.sosy_lab.common.LogManager;
import org.sosy_lab.common.Timer;
import org.sosy_lab.common.configuration.ClassOption;
import org.sosy_lab.common.configuration.Configuration;
import org.sosy_lab.common.configuration.InvalidConfigurationException;
import org.sosy_lab.common.configuration.Option;
import org.sosy_lab.common.configuration.Options;
import org.sosy_lab.cpachecker.core.CPAcheckerResult.Result;
import org.sosy_lab.cpachecker.core.interfaces.ConfigurableProgramAnalysis;
import org.sosy_lab.cpachecker.core.interfaces.Refiner;
import org.sosy_lab.cpachecker.core.interfaces.Statistics;
import org.sosy_lab.cpachecker.core.interfaces.StatisticsProvider;
import org.sosy_lab.cpachecker.core.reachedset.ReachedSet;
import org.sosy_lab.cpachecker.exceptions.CPAException;
import org.sosy_lab.cpachecker.exceptions.InvalidComponentException;
import org.sosy_lab.cpachecker.exceptions.RefinementFailedException;
import org.sosy_lab.cpachecker.util.AbstractStates;

import com.google.common.base.Preconditions;
import com.google.common.base.Throwables;

@Options(prefix="cegar")
public class CEGARAlgorithm implements Algorithm, StatisticsProvider {

  private static class CEGARStatistics implements Statistics {

    private final Timer totalTimer = new Timer();
    private final Timer refinementTimer = new Timer();
    private final Timer gcTimer = new Timer();

    private volatile int countRefinements = 0;
    private int countSuccessfulRefinements = 0;
    private int countFailedRefinements = 0;
    private boolean timedOut = false;

    private int maxReachedSizeBeforeRefinement = 0;
    private int maxReachedSizeAfterRefinement = 0;
    private long totalReachedSizeBeforeRefinement = 0;
    private long totalReachedSizeAfterRefinement = 0;

    @Override
    public String getName() {
      return "CEGAR algorithm";
    }

    @Override
    public void printStatistics(PrintStream out, Result pResult,
        ReachedSet pReached) {

<<<<<<< HEAD
      out.println("Timed out: " + timedOut);
      out.println("Number of refinements:            " + countRefinements);
=======
      out.println("Number of refinements:                " + countRefinements);
>>>>>>> 21982e81

      if (countRefinements > 0) {
        out.println("Number of successful refinements:     " + countSuccessfulRefinements);
        out.println("Number of failed refinements:         " + countFailedRefinements);
        out.println("Max. size of reached set before ref.: " + maxReachedSizeBeforeRefinement);
        out.println("Max. size of reached set after ref.:  " + maxReachedSizeAfterRefinement);
        out.println("Avg. size of reached set before ref.: " + div(totalReachedSizeBeforeRefinement, countRefinements));
        out.println("Avg. size of reached set after ref.:  " + div(totalReachedSizeAfterRefinement, countSuccessfulRefinements));
        out.println("");
        out.println("Total time for CEGAR algorithm:   " + totalTimer);
        out.println("Time for refinements:             " + refinementTimer);
        out.println("Average time for refinement:      " + refinementTimer.printAvgTime());
        out.println("Max time for refinement:          " + refinementTimer.printMaxTime());
        out.println("Time for garbage collection:      " + gcTimer);
      }
    }
  }

  private final CEGARStatistics stats = new CEGARStatistics();

  public static interface CEGARMXBean {
    int getNumberOfRefinements();
    int getSizeOfReachedSetBeforeLastRefinement();
    boolean isRefinementActive();
  }

  private class CEGARMBean extends AbstractMBean implements CEGARMXBean {
    public CEGARMBean() {
      super("org.sosy_lab.cpachecker:type=CEGAR", logger);
      register();
    }

    @Override
    public int getNumberOfRefinements() {
      return stats.countRefinements;
    }

    @Override
    public int getSizeOfReachedSetBeforeLastRefinement() {
      return sizeOfReachedSetBeforeRefinement;
    }

    @Override
    public boolean isRefinementActive() {
      return stats.refinementTimer.isRunning();
    }
  }

  private static final int GC_PERIOD = 100;
  private int gcCounter = 0;

  private volatile int sizeOfReachedSetBeforeRefinement = 0;

  @Option(required = true,
      description = "Which refinement algorithm to use? "
      + "(give class name, required for CEGAR) If the package name starts with "
      + "'org.sosy_lab.cpachecker.', this prefix can be omitted.")
  @ClassOption(packagePrefix = "org.sosy_lab.cpachecker")
  private Class<? extends Refiner> refiner = null;

  @Option(description = "completely restart analysis on refinement "
      + "by removing everything from the reached set")
  private boolean restartOnRefinement = false;

  @Option(description = "threshold (in ms) after which the CEGAR algorithm gives up refining (spurious) counterexamples")
  private int stopRefiningThreshold = -1; //TODO maybe use ProgressObserver instead?

  @Option(description = "maximum count of attempted refinements")
  private int stopRefiningCount = -1;

  @Option(description="do not refine after a reset of the CEGAR algorithm")
  private boolean noRefinementInFirstRun = false;

  private long startTime = 0;
  private int refinementCount = 0;
  private final LogManager logger;
  private final Algorithm algorithm;
  private final Refiner mRefiner;
  private int resets = 0;


  // TODO Copied from CPABuilder, should be refactored into a generic implementation
  private Refiner createInstance(ConfigurableProgramAnalysis pCpa) throws CPAException, InvalidConfigurationException {

    // get factory method
    Method factoryMethod;
    try {
      factoryMethod = refiner.getMethod("create", ConfigurableProgramAnalysis.class);
    } catch (NoSuchMethodException e) {
      throw new InvalidComponentException(refiner, "Refiner", "No public static method \"create\" with exactly one parameter of type ConfigurableProgramAnalysis.");
    }

    // verify signature
    if (!Modifier.isStatic(factoryMethod.getModifiers())) {
      throw new InvalidComponentException(refiner, "Refiner", "Factory method is not static");
    }

    String exception = Classes.verifyDeclaredExceptions(factoryMethod, CPAException.class, InvalidConfigurationException.class);
    if (exception != null) {
      throw new InvalidComponentException(refiner, "Refiner", "Factory method declares the unsupported checked exception " + exception + ".");
    }

    // invoke factory method
    Object refinerObj;
    try {
      refinerObj = factoryMethod.invoke(null, pCpa);

    } catch (IllegalAccessException e) {
      throw new InvalidComponentException(refiner, "Refiner", "Factory method is not public.");

    } catch (InvocationTargetException e) {
      Throwable cause = e.getCause();
      Throwables.propagateIfPossible(cause, CPAException.class, InvalidConfigurationException.class);

      throw new UnexpectedCheckedException("instantiation of refiner " + refiner.getSimpleName(), cause);
    }

    if ((refinerObj == null) || !(refinerObj instanceof Refiner)) {
      throw new InvalidComponentException(refiner, "Refiner", "Factory method did not return a Refiner instance.");
    }

    return (Refiner)refinerObj;
  }

  public CEGARAlgorithm(Algorithm algorithm, ConfigurableProgramAnalysis pCpa, Configuration config, LogManager logger) throws InvalidConfigurationException, CPAException {
    config.inject(this);
    this.algorithm = algorithm;
    this.logger = logger;

    mRefiner = createInstance(pCpa);
    new CEGARMBean(); // don't store it because we wouldn't know when to unregister anyway
  }

  /**
   * This constructor gets a Refiner object instead of generating it
   * from the refiner parameter.
   *
   * @param algorithm
   * @param pRefiner
   * @param config
   * @param logger
   * @throws InvalidConfigurationException
   * @throws CPAException
   */
  public CEGARAlgorithm(Algorithm algorithm, Refiner pRefiner, Configuration config, LogManager logger) throws InvalidConfigurationException, CPAException {
    config.inject(this);
    this.algorithm = algorithm;
    this.logger = logger;
    mRefiner = Preconditions.checkNotNull(pRefiner);
  }

  @Override
  public boolean run(ReachedSet reached) throws CPAException, InterruptedException {
    boolean isComplete = true;

    stats.totalTimer.start();
    if (startTime == 0) {
      startTime = System.currentTimeMillis();
    }

    try {
      boolean refinementSuccessful;
      do {
        refinementSuccessful = false;

        // run algorithm
        isComplete &= algorithm.run(reached);

        // if the last state is a target state do refinement
        if (AbstractStates.isTargetState(reached.getLastState())) {
          if ((stopRefiningThreshold == -1 || System.currentTimeMillis() - startTime <= stopRefiningThreshold) &&
              (stopRefiningCount == -1 || stopRefiningCount > refinementCount) &&
              !(resets == 0 && noRefinementInFirstRun)) {
            refinementCount++;
            refinementSuccessful = refine(reached);
          } else {
            stats.timedOut = true;
          }
        }

      } while (refinementSuccessful);

    } finally {
      stats.totalTimer.stop();
    }
    return isComplete;
  }

  private boolean refine(ReachedSet reached) throws CPAException, InterruptedException {
    logger.log(Level.FINE, "Error found, performing CEGAR");
    stats.countRefinements++;
    stats.totalReachedSizeBeforeRefinement += reached.size();
    stats.maxReachedSizeBeforeRefinement = Math.max(stats.maxReachedSizeBeforeRefinement, reached.size());
    sizeOfReachedSetBeforeRefinement = reached.size();

    stats.refinementTimer.start();
    boolean refinementResult;
    try {
      refinementResult = mRefiner.performRefinement(reached);

    } catch (RefinementFailedException e) {
      stats.countFailedRefinements++;
      throw e;
    } finally {
      stats.refinementTimer.stop();
    }

    logger.log(Level.FINE, "Refinement successful:", refinementResult);

    if (refinementResult) {
      stats.countSuccessfulRefinements++;
<<<<<<< HEAD

      if (restartOnRefinement) {
        // TODO
      }

      runGC();
=======
      stats.totalReachedSizeAfterRefinement += reached.size();
      stats.maxReachedSizeAfterRefinement = Math.max(stats.maxReachedSizeAfterRefinement, reached.size());
>>>>>>> 21982e81
    }

    return refinementResult;
  }


  private void runGC() {
    if ((++gcCounter % GC_PERIOD) == 0) {
      stats.gcTimer.start();
      System.gc();
      gcCounter = 0;
      stats.gcTimer.stop();
    }
  }

  @Override
  public void collectStatistics(Collection<Statistics> pStatsCollection) {
    if (algorithm instanceof StatisticsProvider) {
      ((StatisticsProvider)algorithm).collectStatistics(pStatsCollection);
    }
    if (mRefiner instanceof StatisticsProvider) {
      ((StatisticsProvider)mRefiner).collectStatistics(pStatsCollection);
    }
    pStatsCollection.add(stats);
  }

  @Override
  public boolean reset() {
    startTime = 0;
    refinementCount = 0;
    resets++;
    return algorithm.reset();
  }
}<|MERGE_RESOLUTION|>--- conflicted
+++ resolved
@@ -23,13 +23,6 @@
  */
 package org.sosy_lab.cpachecker.core.algorithm;
 
-<<<<<<< HEAD
-=======
-import static com.google.common.collect.FluentIterable.from;
-import static org.sosy_lab.cpachecker.util.AbstractStates.*;
-import static org.sosy_lab.cpachecker.util.StatisticsUtils.div;
-
->>>>>>> 21982e81
 import java.io.PrintStream;
 import java.lang.reflect.InvocationTargetException;
 import java.lang.reflect.Method;
@@ -89,12 +82,8 @@
     public void printStatistics(PrintStream out, Result pResult,
         ReachedSet pReached) {
 
-<<<<<<< HEAD
       out.println("Timed out: " + timedOut);
-      out.println("Number of refinements:            " + countRefinements);
-=======
       out.println("Number of refinements:                " + countRefinements);
->>>>>>> 21982e81
 
       if (countRefinements > 0) {
         out.println("Number of successful refinements:     " + countSuccessfulRefinements);
@@ -167,6 +156,9 @@
 
   @Option(description="do not refine after a reset of the CEGAR algorithm")
   private boolean noRefinementInFirstRun = false;
+
+  @Option(description="Whether to do refinement immediately after finding an error state, or globally after the ARG has been unrolled completely.")
+  private boolean globalRefinement = false;
 
   private long startTime = 0;
   private int refinementCount = 0;
@@ -306,17 +298,8 @@
 
     if (refinementResult) {
       stats.countSuccessfulRefinements++;
-<<<<<<< HEAD
-
-      if (restartOnRefinement) {
-        // TODO
-      }
-
-      runGC();
-=======
       stats.totalReachedSizeAfterRefinement += reached.size();
       stats.maxReachedSizeAfterRefinement = Math.max(stats.maxReachedSizeAfterRefinement, reached.size());
->>>>>>> 21982e81
     }
 
     return refinementResult;
