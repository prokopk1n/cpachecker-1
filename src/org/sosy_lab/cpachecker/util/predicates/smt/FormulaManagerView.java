/*
 *  CPAchecker is a tool for configurable software verification.
 *  This file is part of CPAchecker.
 *
 *  Copyright (C) 2007-2014  Dirk Beyer
 *  All rights reserved.
 *
 *  Licensed under the Apache License, Version 2.0 (the "License");
 *  you may not use this file except in compliance with the License.
 *  You may obtain a copy of the License at
 *
 *      http://www.apache.org/licenses/LICENSE-2.0
 *
 *  Unless required by applicable law or agreed to in writing, software
 *  distributed under the License is distributed on an "AS IS" BASIS,
 *  WITHOUT WARRANTIES OR CONDITIONS OF ANY KIND, either express or implied.
 *  See the License for the specific language governing permissions and
 *  limitations under the License.
 *
 *
 *  CPAchecker web page:
 *    http://cpachecker.sosy-lab.org
 */
package org.sosy_lab.cpachecker.util.predicates.smt;

import static com.google.common.base.Preconditions.checkArgument;
import static com.google.common.base.Preconditions.checkNotNull;

import com.google.common.annotations.VisibleForTesting;
import com.google.common.base.Joiner;
import com.google.common.base.Preconditions;
import com.google.common.base.Predicate;
import com.google.common.base.Splitter;
import com.google.common.collect.ImmutableList;
import com.google.common.collect.ImmutableSet;
import com.google.errorprone.annotations.CanIgnoreReturnValue;
import java.io.IOException;
import java.math.BigInteger;
import java.nio.charset.Charset;
import java.nio.file.Path;
import java.util.ArrayDeque;
import java.util.ArrayList;
import java.util.Deque;
import java.util.HashMap;
import java.util.HashSet;
import java.util.List;
import java.util.Map;
import java.util.Map.Entry;
import java.util.Objects;
import java.util.Optional;
import java.util.OptionalInt;
import java.util.Set;
import java.util.concurrent.atomic.AtomicBoolean;
import java.util.function.Function;
import java.util.logging.Level;
import org.checkerframework.checker.nullness.qual.Nullable;
import org.sosy_lab.common.Appender;
import org.sosy_lab.common.ShutdownNotifier;
import org.sosy_lab.common.configuration.Configuration;
import org.sosy_lab.common.configuration.FileOption;
import org.sosy_lab.common.configuration.InvalidConfigurationException;
import org.sosy_lab.common.configuration.Option;
import org.sosy_lab.common.configuration.Options;
import org.sosy_lab.common.io.IO;
import org.sosy_lab.common.io.PathTemplate;
import org.sosy_lab.common.log.LogManager;
import org.sosy_lab.common.rationals.Rational;
import org.sosy_lab.cpachecker.util.Pair;
import org.sosy_lab.cpachecker.util.Triple;
import org.sosy_lab.cpachecker.util.predicates.pathformula.SSAMap;
import org.sosy_lab.cpachecker.util.predicates.smt.BooleanFormulaManagerView.BooleanFormulaTransformationVisitor;
import org.sosy_lab.cpachecker.util.predicates.smt.ReplaceBitvectorWithNumeralAndFunctionTheory.ReplaceBitvectorEncodingOptions;
import org.sosy_lab.cpachecker.util.predicates.smt.ReplaceIntegerWithBitvectorTheory.ReplaceIntegerEncodingOptions;
import org.sosy_lab.java_smt.api.ArrayFormula;
import org.sosy_lab.java_smt.api.BitvectorFormula;
import org.sosy_lab.java_smt.api.BitvectorFormulaManager;
import org.sosy_lab.java_smt.api.BooleanFormula;
import org.sosy_lab.java_smt.api.FloatingPointFormula;
import org.sosy_lab.java_smt.api.FloatingPointFormulaManager;
import org.sosy_lab.java_smt.api.Formula;
import org.sosy_lab.java_smt.api.FormulaManager;
import org.sosy_lab.java_smt.api.FormulaType;
import org.sosy_lab.java_smt.api.FunctionDeclaration;
import org.sosy_lab.java_smt.api.FunctionDeclarationKind;
import org.sosy_lab.java_smt.api.IntegerFormulaManager;
import org.sosy_lab.java_smt.api.Model;
import org.sosy_lab.java_smt.api.NumeralFormula;
import org.sosy_lab.java_smt.api.NumeralFormula.IntegerFormula;
import org.sosy_lab.java_smt.api.NumeralFormula.RationalFormula;
import org.sosy_lab.java_smt.api.QuantifiedFormulaManager.Quantifier;
import org.sosy_lab.java_smt.api.SolverException;
import org.sosy_lab.java_smt.api.Tactic;
import org.sosy_lab.java_smt.api.visitors.BooleanFormulaVisitor;
import org.sosy_lab.java_smt.api.visitors.DefaultBooleanFormulaVisitor;
import org.sosy_lab.java_smt.api.visitors.DefaultFormulaVisitor;
import org.sosy_lab.java_smt.api.visitors.FormulaVisitor;
import org.sosy_lab.java_smt.api.visitors.TraversalProcess;

/**
 * This class is the central entry point for all formula creation
 * and manipulation operations for client code.
 * It delegates to the actual solver package
 * and provides additional utilities.
 * The preferred way of instantiating this class is via
 * {@link Solver#create(Configuration, LogManager, ShutdownNotifier)}.
 *
 *
 * This class and some of its related classes have supporting operations
 * for creating and manipulation formulas with SSA indices:
 * - {@link #makeVariable(FormulaType, String, int)} creates a variable with an SSA index
 * - {@link #instantiate(Formula, SSAMap)} adds SSA indices to variables in a formula
 * - {@link #uninstantiate(Formula)} removes all SSA indices from a formula
 *
 * The method {@link #parseName(String)} is also related to this, but should not be used!
 */
@Options(prefix="cpa.predicate")
public class FormulaManagerView {

  enum Theory {
    INTEGER,
    RATIONAL,
    BITVECTOR,
    FLOAT,
    ;

    String description() {
      if (this == INTEGER) {
        return "unbounded integers";
      } else {
        return name().toLowerCase() + "s";
      }
    }
  }

  private final LogManager logger;
  private final FormulaManager manager;
  private final FormulaWrappingHandler wrappingHandler;
  private final BooleanFormulaManagerView booleanFormulaManager;
  private final FunctionFormulaManagerView functionFormulaManager;
  private final ReplaceBitvectorEncodingOptions bvOptions;
  private final ReplaceIntegerEncodingOptions intOptions;

  // other formula managers use lazy initialization, because some solvers do not support them.
  private @Nullable BitvectorFormulaManagerView bitvectorFormulaManager;
  private @Nullable FloatingPointFormulaManagerView floatingPointFormulaManager;
  private @Nullable IntegerFormulaManagerView integerFormulaManager;
  private @Nullable RationalFormulaManagerView rationalFormulaManager;
  private @Nullable QuantifiedFormulaManagerView quantifiedFormulaManager;
  private @Nullable ArrayFormulaManagerView arrayFormulaManager;
  private @Nullable SLFormulaManagerView slFormulaManager;

  @Option(secure=true, name = "formulaDumpFilePattern", description = "where to dump interpolation and abstraction problems (format string)")
  @FileOption(FileOption.Type.OUTPUT_FILE)
  private PathTemplate formulaDumpFile = PathTemplate.ofFormatString("%s%04d-%s%03d.smt2");

  @Option(secure=true, description="try to add some useful static-learning-like axioms for "
    + "bitwise operations (which are encoded as UFs): essentially, "
    + "we simply collect all the numbers used in bitwise operations, "
    + "and add axioms like (0 & n = 0)")
  private boolean useBitwiseAxioms = false;

  @Option(secure=true, description="Theory to use as backend for bitvectors."
      + " If different from BITVECTOR, the specified theory is used to approximate bitvectors."
      + " This can be used for solvers that do not support bitvectors, or for increased performance.")
  private Theory encodeBitvectorAs = Theory.BITVECTOR;

  @Option(secure=true, description="Theory to use as backend for floats."
      + " If different from FLOAT, the specified theory is used to approximate floats."
      + " This can be used for solvers that do not support floating-point arithmetic, or for increased performance.")
  private Theory encodeFloatAs = Theory.FLOAT;

  @Option(secure=true, description="Theory to use as backend for integers."
      + " If different from INTEGER, the specified theory is used to approximate integers."
      + " This can be used for solvers that do not support integers, or for increased performance.")
  private Theory encodeIntegerAs = Theory.INTEGER;

  @Option(
      secure = true,
      description =
          "Load the theory for bitvector and floating point encoding during startup. "
              + "Only disable this option if an SMT solver does not support a certain theory "
              + "and you know that the following analysis does not require a certain theory. "
              + "The enabled option helps with nice user messages if a certain theory cannot be loaded.")
  private boolean createFormulaEncodingEagerly = true;

  @VisibleForTesting
  public FormulaManagerView(
      FormulaManager pFormulaManager, Configuration config, LogManager pLogger)
      throws InvalidConfigurationException {
    config.inject(this, FormulaManagerView.class);
    logger = pLogger;
    manager = checkNotNull(pFormulaManager);
    intOptions = new ReplaceIntegerEncodingOptions(config);
    wrappingHandler =
        new FormulaWrappingHandler(
            manager, encodeBitvectorAs, encodeFloatAs, encodeIntegerAs, intOptions);
    booleanFormulaManager = new BooleanFormulaManagerView(wrappingHandler, manager.getBooleanFormulaManager());
    functionFormulaManager = new FunctionFormulaManagerView(wrappingHandler, manager.getUFManager());
    bvOptions = new ReplaceBitvectorEncodingOptions(config);

    logInfo();

    if (createFormulaEncodingEagerly) {
      try {
        getBitvectorFormulaManager();
      } catch (UnsupportedOperationException e) {
        throw new InvalidConfigurationException(
            "The chosen SMT solver does not support the theory of "
                + encodeBitvectorAs.description()
                + ", please choose another SMT solver "
                + "or use the option cpa.predicate.encodeBitvectorAs "
                + "to approximate bitvectors with another theory.",
            e);
      }

      try {
        getFloatingPointFormulaManager();
      } catch (UnsupportedOperationException e) {
        throw new InvalidConfigurationException(
            "The chosen SMT solver does not support the theory of "
                + encodeFloatAs.description()
                + ", please choose another SMT solver "
                + "or use the option cpa.predicate.encodeFloatAs "
                + "to approximate floats with another theory.",
            e);
      }

      try {
        getIntegerFormulaManager();
      } catch (UnsupportedOperationException e) {
        throw new InvalidConfigurationException(
            "The chosen SMT solver does not support the theory of "
                + encodeIntegerAs.description()
                + ", please choose another SMT solver "
                + "or use the option cpa.predicate.encodeIntegerAs "
                + "to approximate integers with another theory.",
            e);
      }
    }
  }

  private void logInfo() {
    List<String> encodings = new ArrayList<>();
    if (encodeIntegerAs != Theory.INTEGER) {
      encodings.add(
          "plain ints with "
              + encodeIntegerAs.description()
              + " with bitsize "
              + intOptions.getBitsize());
    }
    if (encodeBitvectorAs != Theory.BITVECTOR) {
      encodings.add("ints with " + encodeBitvectorAs.description());
    }
    if (encodeFloatAs != Theory.FLOAT) {
      encodings.add("floats with " + encodeFloatAs.description());
    }
    StringBuilder approximations = new StringBuilder(Joiner.on(" and ").join(encodings));
    if (approximations.length() > 0) {
      logger.log(
          Level.WARNING,
          "Using unsound approximation of",
          approximations,
          "for encoding program semantics.");
    }
  }

  /**
   * Returns the BitvectorFormulaManager or a Replacement based on the Option 'encodeBitvectorAs'.
   */
  private BitvectorFormulaManager getRawBitvectorFormulaManager(
      ReplaceBitvectorEncodingOptions pBvOptions)
      throws UnsupportedOperationException, AssertionError {
    switch (encodeBitvectorAs) {
      case BITVECTOR:
        return manager.getBitvectorFormulaManager();
      case INTEGER:
        return new ReplaceBitvectorWithNumeralAndFunctionTheory<>(
            wrappingHandler,
            manager.getBooleanFormulaManager(),
            manager.getIntegerFormulaManager(),
            manager.getUFManager(),
            pBvOptions);
      case RATIONAL:
        return new ReplaceBitvectorWithNumeralAndFunctionTheory<>(
            wrappingHandler,
            manager.getBooleanFormulaManager(),
            manager.getRationalFormulaManager(),
            manager.getUFManager(),
            pBvOptions);
      case FLOAT:
        throw new UnsupportedOperationException(
            "Value FLOAT is not valid for option cpa.predicate.encodeBitvectorAs");
      default:
        throw new AssertionError("unexpected encoding for floating points: " + encodeFloatAs);
    }
  }

  /**
   * Returns the FloatingPointFormulaManager or a Replacement based on the Option 'encodeFloatAs'.
   */
  private FloatingPointFormulaManager getRawFloatingPointFormulaManager()
      throws UnsupportedOperationException, AssertionError {
    switch (encodeFloatAs) {
      case FLOAT:
        return manager.getFloatingPointFormulaManager();
      case INTEGER:
        return new ReplaceFloatingPointWithNumeralAndFunctionTheory<>(
            wrappingHandler,
            manager.getIntegerFormulaManager(),
            manager.getUFManager(),
            manager.getBooleanFormulaManager());
      case RATIONAL:
        return new ReplaceFloatingPointWithNumeralAndFunctionTheory<>(
            wrappingHandler,
            manager.getRationalFormulaManager(),
            manager.getUFManager(),
            manager.getBooleanFormulaManager());
      case BITVECTOR:
        throw new UnsupportedOperationException(
            "Value BITVECTOR is not valid for option cpa.predicate.encodeFloatAs");
      default:
        throw new AssertionError("unexpected encoding for floating points: " + encodeFloatAs);
    }
  }

  /**
   * Returns the BitvectorFormulaManager or a Replacement based on the Option 'encodeBitvectorAs'.
   */
  private IntegerFormulaManager getRawIntegerFormulaManager(
      ReplaceIntegerEncodingOptions pIntegerOptions)
      throws UnsupportedOperationException, AssertionError {
    switch (encodeIntegerAs) {
      case BITVECTOR:
        return new ReplaceIntegerWithBitvectorTheory(
<<<<<<< HEAD
            wrappingHandler, bitvectorFormulaManager, booleanFormulaManager, pIntegerOptions);
=======
            wrappingHandler, getBitvectorFormulaManager(), booleanFormulaManager, pIntegerOptions);
>>>>>>> f1b3340e
      case INTEGER:
        return manager.getIntegerFormulaManager();
      case RATIONAL:
      case FLOAT:
        throw new UnsupportedOperationException(
            "Value FLOAT is not valid for option cpa.predicate.encodeIntegerAs");
      default:
        throw new AssertionError("unexpected encoding for plain integers: " + encodeIntegerAs);
    }
  }

  FormulaWrappingHandler getFormulaWrappingHandler() {
    return wrappingHandler;
  }

  // DO NOT MAKE THIS METHOD PUBLIC!
  FormulaManager getRawFormulaManager() {
    return manager;
  }

  private <T1 extends Formula, T2 extends Formula> T1 wrap(FormulaType<T1> targetType, T2 toWrap) {
    return wrappingHandler.wrap(targetType, toWrap);
  }

  private <T extends Formula> Formula unwrap(T f) {
    return wrappingHandler.unwrap(f);
  }

  public Path formatFormulaOutputFile(String function, int call, String formula, int index) {
    if (formulaDumpFile == null) {
      return null;
    }

    return formulaDumpFile.getPath(function, call, formula, index);
  }

  public void dumpFormulaToFile(BooleanFormula f, Path outputFile) {
    if (outputFile != null) {
      try {
        IO.writeFile(outputFile, Charset.defaultCharset(), this.dumpFormula(f));
      } catch (IOException e) {
        logger.logUserException(Level.WARNING, e, "Failed to save formula to file");
      }
    }
  }

  /**
   * Helper method for creating variables of the given type.
   * @param formulaType the type of the variable.
   * @param name the name of the variable.
   * @return the created variable.
   */
  public <T extends Formula> T makeVariable(FormulaType<T> formulaType, String name) {
    Formula t;
    if (formulaType.isBooleanType()) {
      t = booleanFormulaManager.makeVariable(name);
    } else if (formulaType.isIntegerType()) {
      t = getIntegerFormulaManager().makeVariable(name);
    } else if (formulaType.isRationalType()) {
      t = getRationalFormulaManager().makeVariable(name);
    } else if (formulaType.isBitvectorType()) {
      FormulaType.BitvectorType impl = (FormulaType.BitvectorType) formulaType;
      t = getBitvectorFormulaManager().makeVariable(impl.getSize(), name);
    } else if (formulaType.isFloatingPointType()) {
      t =
          getFloatingPointFormulaManager()
              .makeVariable(name, (FormulaType.FloatingPointType) formulaType);
    } else if (formulaType.isArrayType()) {
      FormulaType.ArrayFormulaType<?,?> arrayType = (FormulaType.ArrayFormulaType<?,?>) formulaType;
      t =
          getArrayFormulaManager()
              .makeArray(name, arrayType.getIndexType(), arrayType.getElementType());
    } else {
      throw new IllegalArgumentException("Unknown formula type");
    }

    @SuppressWarnings("unchecked")
    T out = (T) t;
    return out;
  }

  /**
   * Make a variable of the given type.
   */
  @SuppressWarnings("unchecked")
  public <T extends Formula> T makeNumber(FormulaType<T> formulaType, long value) {
    Formula t;
    if (formulaType.isIntegerType()) {
      t = getIntegerFormulaManager().makeNumber(value);
    } else if (formulaType.isRationalType()) {
      t = getRationalFormulaManager().makeNumber(value);
    } else if (formulaType.isBitvectorType()) {
      t =
          getBitvectorFormulaManager()
              .makeBitvector((FormulaType<BitvectorFormula>) formulaType, value);
    } else if (formulaType.isFloatingPointType()) {
      t =
          getFloatingPointFormulaManager()
              .makeNumber(value, (FormulaType.FloatingPointType) formulaType);
    } else {
      throw new IllegalArgumentException("Not supported interface");
    }

    return (T) t;
  }

  /**
   * Make a number which type corresponds to the existing formula type.
   * // TODO: refactor all the {@code makeNumber} methods.
   */
  @SuppressWarnings("unchecked")
  public <T extends Formula> T makeNumber(T formula, Rational value) {
    Formula t;
    FormulaType<?> formulaType = getFormulaType(formula);
    if (formulaType.isIntegerType() && value.isIntegral()) {
      t = getIntegerFormulaManager().makeNumber(value.toString());
    } else if (formulaType.isRationalType()) {
      t = getRationalFormulaManager().makeNumber(value.toString());
    } else if (value.isIntegral() && formulaType.isBitvectorType()) {
      t =
          getBitvectorFormulaManager()
              .makeBitvector(
                  (FormulaType<BitvectorFormula>) formulaType, new BigInteger(value.toString()));
    } else if (formulaType.isFloatingPointType()) {
      t =
          getFloatingPointFormulaManager()
              .makeNumber(value, (FormulaType.FloatingPointType) formulaType);
    } else {
      throw new IllegalArgumentException("Not supported interface: " + formula);
    }

    return (T) t;
  }

  /**
   * Make a variable of the given type.
   */
  @SuppressWarnings("unchecked")
  public <T extends Formula> T makeNumber(FormulaType<T> formulaType, BigInteger value) {
    Formula t;
    if (formulaType.isIntegerType()) {
      t = getIntegerFormulaManager().makeNumber(value);
    } else if (formulaType.isRationalType()) {
      t = getRationalFormulaManager().makeNumber(value);
    } else if (formulaType.isBitvectorType()) {
      t =
          getBitvectorFormulaManager()
              .makeBitvector((FormulaType<BitvectorFormula>) formulaType, value);
    } else {
      throw new IllegalArgumentException("Not supported interface");
    }

    return (T) t;
  }

  @SuppressWarnings("unchecked")
  public  <T extends Formula> T makeNegate(T pNum) {
    Formula t;
    if (pNum instanceof IntegerFormula) {
      t = getIntegerFormulaManager().negate((IntegerFormula) pNum);
    } else if (pNum instanceof RationalFormula) {
      t = getRationalFormulaManager().negate((RationalFormula)pNum);
    } else if (pNum instanceof BitvectorFormula) {
      t = getBitvectorFormulaManager().negate((BitvectorFormula) pNum);
    } else if (pNum instanceof FloatingPointFormula) {
      t = getFloatingPointFormulaManager().negate((FloatingPointFormula) pNum);
    } else {
      throw new IllegalArgumentException("Not supported interface");
    }

    return (T) t;
  }

  @SuppressWarnings("unchecked")
  public  <T extends Formula> T makePlus(T pF1, T pF2) {
    Formula t;
    if (pF1 instanceof IntegerFormula && pF2 instanceof IntegerFormula) {
      t = getIntegerFormulaManager().add((IntegerFormula) pF1, (IntegerFormula) pF2);
    } else if (pF1 instanceof NumeralFormula && pF2 instanceof NumeralFormula) {
      t = getRationalFormulaManager().add((NumeralFormula) pF1, (NumeralFormula) pF2);
    } else if (pF1 instanceof BitvectorFormula && pF2 instanceof BitvectorFormula) {
      t = getBitvectorFormulaManager().add((BitvectorFormula) pF1, (BitvectorFormula) pF2);
    } else if (pF1 instanceof FloatingPointFormula && pF2 instanceof FloatingPointFormula) {
      t =
          getFloatingPointFormulaManager()
              .add((FloatingPointFormula) pF1, (FloatingPointFormula) pF2);
    } else {
      throw new IllegalArgumentException("Not supported interface");
    }

    return (T) t;
  }

  @SuppressWarnings("unchecked")
  public <T extends Formula> T makeMinus(T pF1, T pF2) {
    Formula t;
    if (pF1 instanceof IntegerFormula && pF2 instanceof IntegerFormula) {
      t = getIntegerFormulaManager().subtract((IntegerFormula) pF1, (IntegerFormula) pF2);
    } else if (pF1 instanceof NumeralFormula && pF2 instanceof NumeralFormula) {
      t = getRationalFormulaManager().subtract((NumeralFormula) pF1, (NumeralFormula) pF2);
    } else if (pF1 instanceof BitvectorFormula && pF2 instanceof BitvectorFormula) {
      t = getBitvectorFormulaManager().subtract((BitvectorFormula) pF1, (BitvectorFormula) pF2);
    } else if (pF1 instanceof FloatingPointFormula && pF2 instanceof FloatingPointFormula) {
      t =
          getFloatingPointFormulaManager()
              .subtract((FloatingPointFormula) pF1, (FloatingPointFormula) pF2);
    } else {
      throw new IllegalArgumentException("Not supported interface");
    }

    return (T) t;
  }
  @SuppressWarnings("unchecked")
  public  <T extends Formula> T makeMultiply(T pF1, T pF2) {
    Formula t;
    if (pF1 instanceof IntegerFormula && pF2 instanceof IntegerFormula) {
      t = getIntegerFormulaManager().multiply((IntegerFormula) pF1, (IntegerFormula) pF2);
    } else if (pF1 instanceof NumeralFormula && pF2 instanceof NumeralFormula) {
      t = getRationalFormulaManager().multiply((NumeralFormula) pF1, (NumeralFormula) pF2);
    } else if (pF1 instanceof BitvectorFormula && pF2 instanceof BitvectorFormula) {
      t = getBitvectorFormulaManager().multiply((BitvectorFormula) pF1, (BitvectorFormula) pF2);
    } else if (pF1 instanceof FloatingPointFormula && pF2 instanceof FloatingPointFormula) {
      t =
          getFloatingPointFormulaManager()
              .multiply((FloatingPointFormula) pF1, (FloatingPointFormula) pF2);
    } else {
      throw new IllegalArgumentException("Not supported interface");
    }

    return (T) t;
  }

  /**
   * This method returns the formula for the DIVIDE-operator.
   * Depending on the used formulaManager,
   * the result can be conform to either C99- or the SMTlib2-standard.
   *
   * Example:
   * SMTlib2: 10%3==1, 10%(-3)==1, (-10)%3==2,    (-10)%(-3)==2
   * C99:     10%3==1, 10%(-3)==1, (-10)%3==(-1), (-10)%(-3)==(-1)
   */
  @SuppressWarnings("unchecked")
  public <T extends Formula> T  makeDivide(T pF1, T pF2, boolean pSigned) {
    Formula t;
    if (pF1 instanceof IntegerFormula && pF2 instanceof IntegerFormula) {
      t = getIntegerFormulaManager().divide((IntegerFormula) pF1, (IntegerFormula) pF2);
    } else if (pF1 instanceof NumeralFormula && pF2 instanceof NumeralFormula) {
      t = getRationalFormulaManager().divide((NumeralFormula) pF1, (NumeralFormula) pF2);
    } else if (pF1 instanceof BitvectorFormula && pF2 instanceof BitvectorFormula) {
      t =
          getBitvectorFormulaManager()
              .divide((BitvectorFormula) pF1, (BitvectorFormula) pF2, pSigned);
    } else if (pF1 instanceof FloatingPointFormula && pF2 instanceof FloatingPointFormula) {
      t =
          getFloatingPointFormulaManager()
              .divide((FloatingPointFormula) pF1, (FloatingPointFormula) pF2);
    } else {
      throw new IllegalArgumentException("Not supported interface");
    }

    return (T) t;
  }

  /**
   * This method returns the formula for the MODULO-operator.
   * Depending on the used formulaManager,
   * the result can be conform to either C99- or the SMTlib2-standard.
   *
   * Example:
   * SMTlib2: 10%3==1, 10%(-3)==1, (-10)%3==2,    (-10)%(-3)==2
   * C99:     10%3==1, 10%(-3)==1, (-10)%3==(-1), (-10)%(-3)==(-1)
   */
  @SuppressWarnings("unchecked")
  public <T extends Formula> T  makeModulo(T pF1, T pF2, boolean pSigned) {
    Formula t;
    if (pF1 instanceof IntegerFormula && pF2 instanceof IntegerFormula) {
      t = getIntegerFormulaManager().modulo((IntegerFormula) pF1, (IntegerFormula) pF2);
    } else if (pF1 instanceof BitvectorFormula && pF2 instanceof BitvectorFormula) {
      t =
          getBitvectorFormulaManager()
              .modulo((BitvectorFormula) pF1, (BitvectorFormula) pF2, pSigned);
    } else {
      throw new IllegalArgumentException("Not supported interface");
    }

    return (T) t;
  }

  public <T extends Formula> BooleanFormula makeModularCongruence(
      T pF1, T pF2, long pModulo, boolean pSigned) {
    return makeModularCongruence(pF1, pF2, BigInteger.valueOf(pModulo), pSigned);
  }

  public <T extends Formula> BooleanFormula makeModularCongruence(
      T pF1, T pF2, BigInteger pModulo, boolean pSigned) {
    BooleanFormula t;
    if (pF1 instanceof IntegerFormula && pF2 instanceof IntegerFormula) {
      t =
          getIntegerFormulaManager()
              .modularCongruence((IntegerFormula) pF1, (IntegerFormula) pF2, pModulo);
    } else if (pF1 instanceof NumeralFormula && pF2 instanceof NumeralFormula) {
      t = booleanFormulaManager.makeTrue();
    } else if (pF1 instanceof BitvectorFormula && pF2 instanceof BitvectorFormula) {
      Formula unwrapped1 = unwrap(pF1);
      Formula unwrapped2 = unwrap(pF2);
      if (unwrapped1 instanceof IntegerFormula && unwrapped2 instanceof IntegerFormula) {
        t =
            getIntegerFormulaManager()
                .modularCongruence(
                    (IntegerFormula) unwrapped1, (IntegerFormula) unwrapped2, pModulo);
      } else {
        BitvectorFormulaManagerView bvmgr = getBitvectorFormulaManager();
        BitvectorFormula constant =
            bvmgr.makeBitvector(bvmgr.getLength((BitvectorFormula) pF1), pModulo);
        t =
            bvmgr.equal(
                bvmgr.modulo((BitvectorFormula) pF1, constant, pSigned),
                bvmgr.modulo((BitvectorFormula) pF2, constant, pSigned));
      }
    } else {
      throw new IllegalArgumentException("Not supported interface");
    }

    return t;
  }

  @SuppressWarnings("unchecked")
  public <T extends Formula> T makeNot(T pF1) {
    Formula t;
    if (pF1 instanceof BooleanFormula) {
      t = booleanFormulaManager.not((BooleanFormula)pF1);
    } else if (pF1 instanceof BitvectorFormula) {
      t = getBitvectorFormulaManager().not((BitvectorFormula) pF1);
    } else {
      throw new IllegalArgumentException("Not supported interface");
    }

    return (T) t;
  }

  @SuppressWarnings("unchecked")
  public <T extends Formula> T makeAnd(T pF1, T pF2) {
    Formula t;
    if (pF1 instanceof BooleanFormula && pF2 instanceof BooleanFormula) {
      t = booleanFormulaManager.and((BooleanFormula)pF1, (BooleanFormula)pF2);
    } else if (pF1 instanceof BitvectorFormula && pF2 instanceof BitvectorFormula) {
      t = getBitvectorFormulaManager().and((BitvectorFormula) pF1, (BitvectorFormula) pF2);
    } else {
      throw new IllegalArgumentException("Not supported interface");
    }

    return (T) t;
  }

  @SuppressWarnings("unchecked")
  public <T extends Formula> T makeOr(T pF1, T pF2) {
    Formula t;
    if (pF1 instanceof BooleanFormula && pF2 instanceof BooleanFormula) {
      t = booleanFormulaManager.or((BooleanFormula)pF1, (BooleanFormula)pF2);
    } else if (pF1 instanceof BitvectorFormula && pF2 instanceof BitvectorFormula) {
      t = getBitvectorFormulaManager().or((BitvectorFormula) pF1, (BitvectorFormula) pF2);
    } else {
      throw new IllegalArgumentException("Not supported interface");
    }

    return (T) t;
  }


  @SuppressWarnings("unchecked")
  public <T extends Formula> T makeXor(T pF1, T pF2) {
    Formula t;
    if (pF1 instanceof BooleanFormula && pF2 instanceof BooleanFormula) {
      t = booleanFormulaManager.xor((BooleanFormula)pF1, (BooleanFormula)pF2);
    } else if (pF1 instanceof BitvectorFormula && pF2 instanceof BitvectorFormula) {
      t = getBitvectorFormulaManager().xor((BitvectorFormula) pF1, (BitvectorFormula) pF2);
    } else {
      throw new IllegalArgumentException("Not supported interface");
    }

    return (T) t;
  }

  @SuppressWarnings("unchecked")
  public <T extends Formula> T makeShiftLeft(T pF1, T pF2) {
    Formula t;
    if (pF1 instanceof BitvectorFormula && pF2 instanceof BitvectorFormula) {
      t = getBitvectorFormulaManager().shiftLeft((BitvectorFormula) pF1, (BitvectorFormula) pF2);
    } else {
      throw new IllegalArgumentException("Not supported interface");
    }

    return (T) t;
  }

  @SuppressWarnings("unchecked")
  public <T extends Formula> T makeShiftRight(T pF1, T pF2, boolean signed) {
    Formula t;
    if (pF1 instanceof BitvectorFormula && pF2 instanceof BitvectorFormula) {
      t =
          getBitvectorFormulaManager()
              .shiftRight((BitvectorFormula) pF1, (BitvectorFormula) pF2, signed);
    } else {
      throw new IllegalArgumentException("Not supported interface");
    }

    return (T) t;
  }

  /**
   * Returns a term representing the selection of pFormula[pMsb:pLsb].
   */
  @SuppressWarnings("unchecked")
  public <T extends Formula> T makeExtract(T pFormula, int pMsb, int pLsb, boolean signed) {
    checkArgument(pLsb >= 0);
    checkArgument(pMsb >= pLsb);
    checkNotNull(pFormula);
    Formula t;
    if (pFormula instanceof BitvectorFormula) {
      t = getBitvectorFormulaManager().extract((BitvectorFormula) pFormula, pMsb, pLsb, signed);
    } else {
      throw new IllegalArgumentException("Not supported interface");
    }

    return (T) t;
  }

  @SuppressWarnings("unchecked")
  public <T extends Formula> T makeConcat(T pFormula, T pAppendFormula) {
    Formula t;
    if (pFormula instanceof BitvectorFormula) {
      t =
          getBitvectorFormulaManager()
              .concat((BitvectorFormula) pFormula, (BitvectorFormula) pAppendFormula);
    } else {
      throw new IllegalArgumentException("Not supported interface");
    }

    return (T) t;
  }

  public <T extends Formula> T makeConcat(List<T> formulas) {
    checkArgument(!formulas.isEmpty());
    T conc = null;
    for (T t : formulas) {
      if (conc == null) {
        conc = t;
      } else {
        conc = makeConcat(conc, t);
      }
    }
    return conc;
  }

  @SuppressWarnings("unchecked")
  public <T extends Formula> T makeExtend(T pFormula, int pExtensionBits, boolean pSigned) {
    checkArgument(pExtensionBits >= 0);
    Formula t;
    if (pFormula instanceof BitvectorFormula) {
      t = getBitvectorFormulaManager().extend((BitvectorFormula) pFormula, pExtensionBits, pSigned);
    } else {
      throw new IllegalArgumentException("Not supported interface");
    }

    return (T) t;
  }

  @SuppressWarnings("unchecked")
  public  <T extends Formula> BooleanFormula makeEqual(T pLhs, T pRhs) {
    BooleanFormula t;
    if (pLhs instanceof BooleanFormula && pRhs instanceof BooleanFormula) {
      t = booleanFormulaManager.equivalence((BooleanFormula)pLhs, (BooleanFormula)pRhs);
    } else if (pLhs instanceof IntegerFormula && pRhs instanceof IntegerFormula) {
      t = getIntegerFormulaManager().equal((IntegerFormula) pLhs, (IntegerFormula) pRhs);
    } else if (pLhs instanceof NumeralFormula && pRhs instanceof NumeralFormula) {
      t = getRationalFormulaManager().equal((NumeralFormula)pLhs, (NumeralFormula)pRhs);
    } else if (pLhs instanceof BitvectorFormula) {
      t = getBitvectorFormulaManager().equal((BitvectorFormula) pLhs, (BitvectorFormula) pRhs);
    } else if (pLhs instanceof FloatingPointFormula && pRhs instanceof FloatingPointFormula) {
      t =
          getFloatingPointFormulaManager()
              .equalWithFPSemantics((FloatingPointFormula) pLhs, (FloatingPointFormula) pRhs);
    } else if (pLhs instanceof ArrayFormula<?, ?> && pRhs instanceof ArrayFormula<?, ?>) {
      @SuppressWarnings("rawtypes")
      ArrayFormula rhs = (ArrayFormula) pRhs;
      t = getArrayFormulaManager().equivalence((ArrayFormula<?, ?>) pLhs, rhs);
    } else {
      throw new IllegalArgumentException("Not supported interface");
    }

    return t;
  }

  public  <T extends Formula> BooleanFormula makeLessOrEqual(T pLhs, T pRhs, boolean signed) {
    BooleanFormula t;
    if (pLhs instanceof IntegerFormula && pRhs instanceof IntegerFormula) {
      t = getIntegerFormulaManager().lessOrEquals((IntegerFormula) pLhs, (IntegerFormula) pRhs);
    } else if (pLhs instanceof NumeralFormula && pRhs instanceof NumeralFormula) {
      t = getRationalFormulaManager().lessOrEquals((NumeralFormula)pLhs, (NumeralFormula)pRhs);
    } else if (pLhs instanceof BitvectorFormula && pRhs instanceof BitvectorFormula) {
      t =
          getBitvectorFormulaManager()
              .lessOrEquals((BitvectorFormula) pLhs, (BitvectorFormula) pRhs, signed);
    } else if (pLhs instanceof FloatingPointFormula && pRhs instanceof FloatingPointFormula) {
      t =
          getFloatingPointFormulaManager()
              .lessOrEquals((FloatingPointFormula) pLhs, (FloatingPointFormula) pRhs);
    } else {
      throw new IllegalArgumentException("Not supported interface: " + pLhs + " " + pRhs);
    }

    return t;
  }
  public  <T extends Formula> BooleanFormula makeLessThan(T pLhs, T pRhs, boolean signed) {
    BooleanFormula t;
    if (pLhs instanceof IntegerFormula && pRhs instanceof IntegerFormula) {
      t = getIntegerFormulaManager().lessThan((IntegerFormula) pLhs, (IntegerFormula) pRhs);
    } else if (pLhs instanceof NumeralFormula && pRhs instanceof NumeralFormula) {
      t = getRationalFormulaManager().lessThan((NumeralFormula) pLhs, (NumeralFormula) pRhs);
    } else if (pLhs instanceof BitvectorFormula && pRhs instanceof BitvectorFormula) {
      t =
          getBitvectorFormulaManager()
              .lessThan((BitvectorFormula) pLhs, (BitvectorFormula) pRhs, signed);
    } else if (pLhs instanceof FloatingPointFormula && pRhs instanceof FloatingPointFormula) {
      t =
          getFloatingPointFormulaManager()
              .lessThan((FloatingPointFormula) pLhs, (FloatingPointFormula) pRhs);
    } else {
      throw new IllegalArgumentException("Not supported interface");
    }

    return t;
  }

  public  <T extends Formula> BooleanFormula makeGreaterThan(T pLhs, T pRhs, boolean signed) {
    BooleanFormula t;
    if (pLhs instanceof IntegerFormula && pRhs instanceof IntegerFormula) {
      t = getIntegerFormulaManager().greaterThan((IntegerFormula) pLhs, (IntegerFormula) pRhs);
    } else if (pLhs instanceof NumeralFormula && pRhs instanceof NumeralFormula) {
      t = getRationalFormulaManager().greaterThan((NumeralFormula) pLhs, (NumeralFormula) pRhs);
    } else if (pLhs instanceof BitvectorFormula && pRhs instanceof BitvectorFormula) {
      t =
          getBitvectorFormulaManager()
              .greaterThan((BitvectorFormula) pLhs, (BitvectorFormula) pRhs, signed);
    } else if (pLhs instanceof FloatingPointFormula && pRhs instanceof FloatingPointFormula) {
      t =
          getFloatingPointFormulaManager()
              .greaterThan((FloatingPointFormula) pLhs, (FloatingPointFormula) pRhs);
    } else {
      throw new IllegalArgumentException("Not supported interface");
    }

    return t;
  }

  public <T extends Formula> BooleanFormula makeGreaterOrEqual(T pLhs, T pRhs, boolean signed) {
    BooleanFormula t;
    if (pLhs instanceof IntegerFormula && pRhs instanceof IntegerFormula) {
      t = getIntegerFormulaManager().greaterOrEquals((IntegerFormula) pLhs, (IntegerFormula) pRhs);
    } else if (pLhs instanceof NumeralFormula && pRhs instanceof NumeralFormula) {
      t = getRationalFormulaManager().greaterOrEquals((NumeralFormula) pLhs, (NumeralFormula) pRhs);
    } else if (pLhs instanceof BitvectorFormula && pRhs instanceof BitvectorFormula) {
      t =
          getBitvectorFormulaManager()
              .greaterOrEquals((BitvectorFormula) pLhs, (BitvectorFormula) pRhs, signed);
    } else if (pLhs instanceof FloatingPointFormula && pRhs instanceof FloatingPointFormula) {
      t =
          getFloatingPointFormulaManager()
              .greaterOrEquals((FloatingPointFormula) pLhs, (FloatingPointFormula) pRhs);
    } else {
      throw new IllegalArgumentException("Not supported interface");
    }

    return t;
  }

  /**
   * Create a formula for the constraint that a term is a valid index for an array/list/etc.
   * with a given start and a length:
   * {@code start <= term && term < (start + length)}.
   * The start value is included in the range, the end value is not.
   * @param term The term that should be in the range.
   * @param start The inclusive start value of the range.
   * @param length The length of the range (end is exclusive).
   * @param signed Whether the arithmetic should be signed or unsigned.
   * @return A BooleanFormula representing a constraint about term.
   */
  public <T extends Formula> BooleanFormula makeElementIndexConstraint(
      T term, T start, int length, boolean signed) {
    FormulaType<T> type = getFormulaType(start);
    T end = makePlus(start, makeNumber(type, length));
    return booleanFormulaManager.and(
        makeLessOrEqual(start, term, signed), makeLessThan(term, end, signed));
  }

  /**
   * Create a formula for the constraint that a term is in a given inclusive range [start, end].
   * @param term The term that should be in the range.
   * @param start The inclusive start value of the range.
   * @param end The exclusive end value of the range.
   * @param signed Whether the arithmetic should be signed or unsigned.
   * @return A BooleanFormula representing a constraint about term.
   */
  public <T extends Formula> BooleanFormula makeRangeConstraint(
      T term, T start, T end, boolean signed) {
    return booleanFormulaManager.and(
        makeLessOrEqual(start, term, signed), makeLessOrEqual(term, end, signed));
  }

  /** Create a variable with an SSA index. */
  public <T extends Formula> T makeVariable(FormulaType<T> formulaType, String name, int idx) {
    return makeVariable(formulaType, makeName(name, idx));
  }

  /**
   * Create a variable that should never get an SSA index, even when calling {@link
   * #instantiate(Formula, SSAMap)}.
   */
  public <T extends Formula> T makeVariableWithoutSSAIndex(
      FormulaType<T> formulaType, String name) {
    return makeVariable(formulaType, makeNameNoIndex(name));
  }

  public IntegerFormulaManagerView getIntegerFormulaManager() throws UnsupportedOperationException {
    if (integerFormulaManager == null) {
      integerFormulaManager =
          new IntegerFormulaManagerView(wrappingHandler, getRawIntegerFormulaManager(intOptions));
    }
    return integerFormulaManager;
  }

  public RationalFormulaManagerView getRationalFormulaManager()
      throws UnsupportedOperationException {
    if (rationalFormulaManager == null) {
      rationalFormulaManager =
          new RationalFormulaManagerView(wrappingHandler, manager.getRationalFormulaManager());
    }
    return rationalFormulaManager;
  }

  public BooleanFormulaManagerView getBooleanFormulaManager() {
    return booleanFormulaManager;
  }

  public BitvectorFormulaManagerView getBitvectorFormulaManager()
      throws UnsupportedOperationException {
    if (bitvectorFormulaManager == null) {
      bitvectorFormulaManager =
          new BitvectorFormulaManagerView(
              wrappingHandler,
              getRawBitvectorFormulaManager(bvOptions),
              manager.getBooleanFormulaManager());
    }
    return bitvectorFormulaManager;
  }

  public FloatingPointFormulaManagerView getFloatingPointFormulaManager()
      throws UnsupportedOperationException {
    if (floatingPointFormulaManager == null) {
      floatingPointFormulaManager =
          new FloatingPointFormulaManagerView(
              wrappingHandler, getRawFloatingPointFormulaManager(), manager.getUFManager());
    }
    return floatingPointFormulaManager;
  }

  public FunctionFormulaManagerView getFunctionFormulaManager() {
    return functionFormulaManager;
  }

  public QuantifiedFormulaManagerView getQuantifiedFormulaManager()
      throws UnsupportedOperationException {
    if (quantifiedFormulaManager == null) {
      quantifiedFormulaManager =
          new QuantifiedFormulaManagerView(
              wrappingHandler,
              manager.getQuantifiedFormulaManager(),
              booleanFormulaManager,
              getIntegerFormulaManager());
    }
    return quantifiedFormulaManager;
  }

  public ArrayFormulaManagerView getArrayFormulaManager() throws UnsupportedOperationException {
    if (arrayFormulaManager == null) {
      arrayFormulaManager =
          new ArrayFormulaManagerView(wrappingHandler, manager.getArrayFormulaManager());
    }
    return arrayFormulaManager;
  }

  public SLFormulaManagerView getSLFormulaManager() {
    if (slFormulaManager == null) {
      slFormulaManager = new SLFormulaManagerView(wrappingHandler, manager.getSLFormulaManager());
    }
    return slFormulaManager;
  }

  public <T extends Formula> FormulaType<T> getFormulaType(T pFormula) {
    return wrappingHandler.getFormulaType(pFormula);
  }

  private <T extends Formula> FormulaType<T> getRawFormulaType(T pFormula) {
    return manager.getFormulaType(pFormula);
  }


  public <T extends Formula> BooleanFormula assignment(T left, T right) {
    FormulaType<?> lformulaType = getFormulaType(left);
    FormulaType<?> rformulaType = getFormulaType(right);
    if (!lformulaType.equals(rformulaType)) {
      throw new IllegalArgumentException("Can't assign different types! (" + lformulaType + " and " + rformulaType + ")");
    }

    if (lformulaType.isFloatingPointType()) {
      return getFloatingPointFormulaManager().assignment(
          (FloatingPointFormula)left, (FloatingPointFormula)right);
    }
    return makeEqual(left, right);
  }

  public BooleanFormula parse(String pS) throws IllegalArgumentException {
    return manager.parse(pS);
  }

  // the character for separating name and index of a value
  private static final char INDEX_SEPARATOR = '@';
  private static final Splitter INDEX_SPLITTER = Splitter.on(INDEX_SEPARATOR);

  static String makeName(String name, int idx) {
    checkArgument(
        name.indexOf(INDEX_SEPARATOR) == -1,
        "Instantiating already instantiated variable %s with index %s",
        name,
        idx);
    checkArgument(idx >= 0, "Invalid index %s for variable %s", idx, name);
    return name + INDEX_SEPARATOR + idx;
  }

  static String makeNameNoIndex(String name) {
    checkArgument(
        name.indexOf(INDEX_SEPARATOR) == -1, "Variable with forbidden symbol '@': %s", name);
    return name + INDEX_SEPARATOR;
  }


  /**
   * Instantiate the variables in pF with the SSA indices in pSsa. Already instantiated variables
   * are not allowed in the formula.
   */
  public <F extends Formula> F instantiate(F pF, final SSAMap pSsa) {
    return wrap(
        getFormulaType(pF),
        myFreeVariableNodeTransformer(
            unwrap(pF),
            new HashMap<>(),
            pFullSymbolName -> {
              int sepPos = pFullSymbolName.indexOf(INDEX_SEPARATOR);
              if (sepPos == pFullSymbolName.length() - 1) {
                // variable should never be instantiated
                // TODO check no index in SSAMap
                return pFullSymbolName;
              } else if (sepPos != -1) {
                throw new IllegalArgumentException(
                    "already instantiated variable " + pFullSymbolName + " in formula");
              }
              final int reInstantiateWithIndex = pSsa.getIndex(pFullSymbolName);

              if (reInstantiateWithIndex > 0) {
                return makeName(pFullSymbolName, reInstantiateWithIndex);
              } else {
                // TODO throw exception
                return pFullSymbolName;
              }
            }));
  }

  // various caches for speeding up expensive tasks
  //

  // cache for uninstantiating terms (see uninstantiate() below)
  private final Map<Formula, Formula> uninstantiateCache = new HashMap<>();

  /**
   * Only use inside this package and for solver-specific classes
   * when creating a {@link Model}. Do not use in client code!
   *
   * @throws IllegalArgumentException thrown if the given name is invalid
   */
  public static Pair<String, OptionalInt> parseName(final String name) {
    checkArgument(!name.isEmpty(), "Invalid empty name");
    List<String> parts = INDEX_SPLITTER.splitToList(name);
    if (parts.size() == 2) {
      if (parts.get(1).isEmpty()) {
        // Variable name ending in @ marks variables that should not be instantiated
        return Pair.of(parts.get(0), OptionalInt.empty());
      }
      return Pair.of(parts.get(0), OptionalInt.of(Integer.parseInt(parts.get(1))));
    } else if (parts.size() == 1) {
      // TODO throw exception after forbidding such variable names
      return Pair.of(parts.get(0), OptionalInt.empty());
    } else {
      throw new IllegalArgumentException("Not an instantiated variable nor constant: " + name);
    }
  }

  /**
   * Add SSA indices to a single variable name. Typically it is not necessary and not recommended to
   * use this method, prefer more high-level methods like {@link #instantiate(Formula, SSAMap)}.
   */
  public static String instantiateVariableName(String pVar, SSAMap pSsa) {
    return makeName(pVar, pSsa.getIndex(pVar));
  }

  /**
   * Uninstantiate a given formula.
   * (remove the SSA indices from its free variables and UFs)
   *
   * @param f  Input formula
   * @return    Uninstantiated formula
   */
  public <F extends Formula> F uninstantiate(F f) {
    return wrap(
        getFormulaType(f),
        myFreeVariableNodeTransformer(
            unwrap(f),
            uninstantiateCache,
            pArg0 ->
                pArg0.charAt(pArg0.length() - 1) == INDEX_SEPARATOR
                    ? pArg0
                    : parseName(pArg0).getFirst()));
  }

  /**
   * Apply an arbitrary renaming to all free variables and UFs in a formula.
   * @param pFormula The formula in which the renaming should occur.
   * @param pRenameFunction The renaming function (may not return null).
   * @return A formula of the same type and structure as the input.
   */
  public <F extends Formula> F renameFreeVariablesAndUFs(F pFormula,
      Function<String, String> pRenameFunction) {

    return wrap(getFormulaType(pFormula),
        myFreeVariableNodeTransformer(unwrap(pFormula),
            new HashMap<>(), pRenameFunction));
  }

  private <T extends Formula> T myFreeVariableNodeTransformer(
      final T pFormula,
      final Map<Formula, Formula> pCache,
      final Function<String, String> pRenameFunction) {

    Preconditions.checkNotNull(pCache);
    Preconditions.checkNotNull(pFormula);
    Preconditions.checkNotNull(pRenameFunction);

    final Deque<Formula> toProcess = new ArrayDeque<>();

    // Add the formula to the work queue
    toProcess.push(pFormula);

    FormulaVisitor<Void> process = new FormulaVisitor<>() {
      // This visitor works with unwrapped formulas.
      // After calls to other methods that might return wrapped formulas we need to unwrap them.

      @Override
      public Void visitFreeVariable(Formula f, String name) {
        String newName = pRenameFunction.apply(name);
        Formula renamed = unwrap(makeVariable(getFormulaType(f), newName));
        pCache.put(f, renamed);
        return null;
      }

      @Override
      public Void visitBoundVariable(Formula f, int deBruijnIdx) {

        // Bound variables have to stay as-is.
        pCache.put(f, f);
        return null;
      }

      @Override
      public Void visitConstant(Formula f, Object value) {
        pCache.put(f, f);
        return null;
      }


      @Override
      public Void visitFunction(Formula f, List<Formula> args,
          FunctionDeclaration<?> decl) {

        boolean allArgumentsTransformed = true;

        // Construct a new argument list for the function application.
        List<Formula> newArgs = new ArrayList<>(args.size());

        for (Formula c : args) {
          Formula newC = pCache.get(c);

          if (newC != null) {
            newArgs.add(newC);
          } else {
            toProcess.push(c);
            allArgumentsTransformed = false;
          }
        }

        // The Flag childrenDone indicates whether all arguments
        // of the function were already processed.
        if (allArgumentsTransformed) {

          // Create an processed version of the
          // function application.
          toProcess.pop();
          Formula out;
          if (decl.getKind() == FunctionDeclarationKind.UF) {

            out =
                unwrap(
                    getFunctionFormulaManager().declareAndCallUF(
                        pRenameFunction.apply(decl.getName()), getFormulaType(f), newArgs));

          } else {
            out = manager.makeApplication(decl, newArgs);
          }
          pCache.put(f, out);
        }
        return null;
      }

      @Override
      public Void visitQuantifier(BooleanFormula f, Quantifier quantifier,
          List<Formula> args,
          BooleanFormula body) {
        BooleanFormula transformedBody = (BooleanFormula) pCache.get(body);

        if (transformedBody != null) {
          BooleanFormula newTt = getQuantifiedFormulaManager().mkQuantifier(
              quantifier, args, transformedBody
          );
          pCache.put(f, newTt);

        } else {
          toProcess.push(body);
        }
        return null;
      }
    };

    // Process the work queue
    while (!toProcess.isEmpty()) {
      Formula tt = toProcess.peek();

      if (pCache.containsKey(tt)) {
        toProcess.pop();
        continue;
      }

      //noinspection ResultOfMethodCallIgnored
      visit(tt, process);
    }

    @SuppressWarnings("unchecked")
    T result = (T)pCache.get(pFormula);
    assert result != null;
    assert getRawFormulaType(pFormula).equals(getRawFormulaType(result));
    return result;
  }

  /**
   * Extract all atoms of a given boolean formula.
   */
  public ImmutableSet<BooleanFormula> extractAtoms(
      BooleanFormula pFormula,
      final boolean splitArithEqualities) {
    final ImmutableSet.Builder<BooleanFormula> result = ImmutableSet.builder();
    booleanFormulaManager.visitRecursively(pFormula, new DefaultBooleanFormulaVisitor<TraversalProcess>(){
      @Override
      protected TraversalProcess visitDefault() {
        return TraversalProcess.CONTINUE;
      }

      @Override
      public TraversalProcess visitQuantifier(Quantifier quantifier,
          BooleanFormula quantifiedAST, List<Formula> boundVars, BooleanFormula body) {
        result.add(quantifiedAST);
        return TraversalProcess.SKIP;
      }

      @Override
      public TraversalProcess visitAtom(BooleanFormula atom, FunctionDeclaration<BooleanFormula> decl) {
        if (splitArithEqualities && myIsPurelyArithmetic(atom)) {
          result.addAll(extractAtoms(splitNumeralEqualityIfPossible(atom).get(0), false));
        }
        result.add(atom);
        return TraversalProcess.CONTINUE;
      }

    });
    return result.build();
  }

  /**
   * Return the negated part of a formula, if the top-level operator is a negation.
   * I.e., for {@code not f} return {@code f}.
   *
   * For removing the outer-most negation of a formula if it is present
   * or otherwise keeping the original formula, use
   * {@code f = stripNegation(f).or(f);}.
   *
   * @param f The formula, possibly negated.
   * @return An optional formula.
   */
  public Optional<BooleanFormula> stripNegation(BooleanFormula f) {
    return booleanFormulaManager.visit(
        f, new DefaultBooleanFormulaVisitor<Optional<BooleanFormula>>() {
      @Override
      protected Optional<BooleanFormula> visitDefault() {
        return Optional.empty();
      }

      @Override
      public Optional<BooleanFormula> visitNot(BooleanFormula negated) {
        return Optional.of(negated);
      }
    });
  }

  /**
   * For an equality {@code x = y} where {@code x} and {@code y} are
   * not boolean, return a list {@code x<=y, x>=y}.
   *
   * <p>Otherwise, return the list consisting of the input formula.
   * Note:
   *  1) Returned list always has one or two elements.
   *  2) Conjunction over the returned list is equivalent to the input formula.
   */
  public List<BooleanFormula> splitNumeralEqualityIfPossible(BooleanFormula formula) {
    return visit(formula, new DefaultFormulaVisitor<List<BooleanFormula>>() {
      @Override
      protected List<BooleanFormula> visitDefault(Formula f) {
        return ImmutableList.of((BooleanFormula) f);
      }

      @Override
      public List<BooleanFormula> visitFunction(
          Formula f, List<Formula> args, FunctionDeclaration<?> functionDeclaration) {
        if ((functionDeclaration.getKind() == FunctionDeclarationKind.EQ
            || functionDeclaration.getKind() == FunctionDeclarationKind.EQ_ZERO)
            && !functionDeclaration.getArgumentTypes().get(0).isBooleanType()
            && !functionDeclaration.getArgumentTypes().get(0).isArrayType()) {

          Formula arg1 = args.get(0);
          Formula arg2;

          if (functionDeclaration.getKind() == FunctionDeclarationKind.EQ_ZERO) {
            arg2 = makeNumber(getFormulaType(arg1), 0);
          } else {
            arg2 = args.get(1);
          }
          return ImmutableList.of(
              makeLessOrEqual(arg1, arg2, true),
              makeGreaterOrEqual(arg1, arg2, true)
          );
        } else {
          return ImmutableList.of((BooleanFormula) f);
        }
      }
    });
  }

  /**
   * Cache for splitting arithmetic equalities in extractAtoms.
   */
  private final Map<Formula, Boolean> arithCache = new HashMap<>();

  /**
   * Returns true if the given term is a pure arithmetic term.
   */
  private boolean myIsPurelyArithmetic(Formula f) {
    Boolean result = arithCache.get(f);
    if (result != null) { return result; }

    final AtomicBoolean isPurelyAtomic = new AtomicBoolean(true);
    visitRecursively(f, new DefaultFormulaVisitor<TraversalProcess>() {
      @Override
      protected TraversalProcess visitDefault(Formula pF) {
        return TraversalProcess.CONTINUE;
      }

      @Override
      public TraversalProcess visitFunction(
          Formula pF,
          List<Formula> args,
          FunctionDeclaration<?> decl) {
        if (decl.getKind() == FunctionDeclarationKind.UF) {
          isPurelyAtomic.set(false);
          return TraversalProcess.ABORT;
        }
        return TraversalProcess.CONTINUE;
      }
    });
    result = isPurelyAtomic.get();
    arithCache.put(f, result);
    return result;
  }

  /**
   * Extract the Variables in a given Formula
   *
   * <p>Has the advantage compared to extractVariableNames, that the Type information still is
   * intact in the formula.
   *
   * @param pFormula The formula to extract the variables from
   * @return A Map of the variable names to their corresponding formulas.
   */
  public Map<String, Formula> extractVariables(Formula pFormula) {
    return manager.extractVariables(pFormula);
  }

  /**
   * Extract the names of all free variables in a formula.
   *
   * @param f   The input formula
   * @return    Set of variable names (might be instantiated)
   */
  public Set<String> extractVariableNames(Formula f) {
    return manager.extractVariables(unwrap(f)).keySet();
  }

  /**
   * Extract the names of all free variables + UFs in a formula.
   *
   * @param f   The input formula
   *
   * @return    Set of variable names (might be instantiated)
   */
  public Set<String> extractFunctionNames(Formula f) {
    return manager.extractVariablesAndUFs(unwrap(f)).keySet();
  }

  public Appender dumpFormula(BooleanFormula pT) {
    return manager.dumpFormula(pT);
  }

  public boolean isPurelyConjunctive(BooleanFormula t) {
    final BooleanFormulaVisitor<Boolean> isAtomicVisitor =
        new DefaultBooleanFormulaVisitor<>() {
          @Override protected Boolean visitDefault() {
            return false;
          }
          @Override public Boolean visitAtom(BooleanFormula atom,
              FunctionDeclaration<BooleanFormula> decl) {
            return !containsIfThenElse(atom);
          }
        };

    return booleanFormulaManager.visit(t, new DefaultBooleanFormulaVisitor<Boolean>() {

      @Override public Boolean visitDefault() {
        return false;
      }
      @Override public Boolean visitConstant(boolean constantValue) {
        return true;
      }
      @Override public Boolean visitAtom(BooleanFormula atom, FunctionDeclaration<BooleanFormula> decl) {
        return !containsIfThenElse(atom);
      }
      @Override public Boolean visitNot(BooleanFormula operand) {
        // Return false unless the operand is atomic.
        return booleanFormulaManager.visit(operand, isAtomicVisitor);
      }
      @Override public Boolean visitAnd(List<BooleanFormula> operands) {
        for (BooleanFormula operand : operands) {
          if (!booleanFormulaManager.visit(operand, this)) {
            return false;
          }
        }
        return true;
      }
    });
  }

  private boolean containsIfThenElse(Formula f) {
    final AtomicBoolean containsITE = new AtomicBoolean(false);
    visitRecursively(f, new DefaultFormulaVisitor<TraversalProcess>() {
      @Override
      protected TraversalProcess visitDefault(Formula pF) {
        return TraversalProcess.CONTINUE;
      }

      @Override
      public TraversalProcess visitFunction(
          Formula pF,
          List<Formula> args,
          FunctionDeclaration<?> decl) {
        if (decl.getKind() == FunctionDeclarationKind.ITE) {
          containsITE.set(true);
          return TraversalProcess.ABORT;
        }
        return TraversalProcess.CONTINUE;
      }
    });
    return containsITE.get();
  }

  static final String BitwiseAndUfName = "_&_";
  static final String BitwiseOrUfName ="_!!_"; // SMTInterpol does not allow "|" to be used
  static final String BitwiseXorUfName ="_^_";
  static final String BitwiseNotUfName ="_~_";

  // returns a formula with some "static learning" about some bitwise
  // operations, so that they are (a bit) "less uninterpreted"
  // Currently it add's the following formulas for each number literal n that
  // appears in the formula: "(n & 0 == 0) and (0 & n == 0)"
  // But only if an bitwise "and" occurs in the formula.
  private BooleanFormula myGetBitwiseAxioms(BooleanFormula f) {
    final Set<Formula> allLiterals = new HashSet<>();
    final AtomicBoolean andFound = new AtomicBoolean(false);

    visitRecursively(f, new DefaultFormulaVisitor<TraversalProcess>() {
      @Override
      protected TraversalProcess visitDefault(Formula pF) {
        return TraversalProcess.CONTINUE;
      }

      @Override
      public TraversalProcess visitConstant(Formula pF, Object value) {
        if (value instanceof Number) {
          allLiterals.add(pF);
        }
        return TraversalProcess.CONTINUE;
      }

      @Override
      public TraversalProcess visitFunction(
          Formula pF,
          List<Formula> args,
          FunctionDeclaration<?> decl) {
        if (decl.getKind() == FunctionDeclarationKind.UF
            && decl.getName().equals(BitwiseAndUfName)) {
          andFound.set(true);
        }
        return TraversalProcess.CONTINUE;
      }
    });

    List<BooleanFormula> result = new ArrayList<>();
    if (andFound.get()) {
      final BitvectorFormulaManagerView bvmgr = getBitvectorFormulaManager();
      // Note: We can assume that we have no real bitvectors here, so size should be not important
      // If it ever should be we can just add an method to the unsafe-manager to read the size.
      BitvectorFormula z = bvmgr.makeBitvector(1, 0);
      FormulaType<BitvectorFormula> type = FormulaType.getBitvectorTypeWithSize(1);
      //Term z = env.numeral("0");
      for (Formula nn : allLiterals) {
        BitvectorFormula n = bvmgr.wrap(type, nn);
        BitvectorFormula u1 = bvmgr.and(z, n);
        BitvectorFormula u2 = bvmgr.and(n, z);
        // Term u1 = env.term(bitwiseAndUfDecl, n, z);
        // Term u2 = env.term(bitwiseAndUfDecl, z, n);
        // Term e1 = env.term("=", u1, z);
        // Term e2 = env.term("=", u2, z);
        // result = env.term("and", result, e1, e2);
        result.add(bvmgr.equal(u1, z));
        result.add(bvmgr.equal(u2, z));
      }
    }
    return booleanFormulaManager.and(result);
  }

    // returns a formula with some "static learning" about some bitwise
    public BooleanFormula getBitwiseAxioms(BooleanFormula f) {
      return myGetBitwiseAxioms(f);
    }

  public boolean useBitwiseAxioms() {
    return useBitwiseAxioms;
  }

  public BooleanFormula createPredicateVariable(String pName) {
    return booleanFormulaManager.makeVariable(pName);
  }

  public <T extends Formula> T simplify(T input) throws InterruptedException {
    return manager.simplify(input);
  }

  public BooleanFormula substitute(
      BooleanFormula f, Map<? extends Formula, ? extends Formula> replacements) {
    Map<Formula, Formula> m = new HashMap<>();
    for (Entry<? extends Formula, ? extends Formula> e : replacements.entrySet()) {
      m.put(unwrap(e.getKey()), unwrap(e.getValue()));
    }
    return manager.substitute(f, m);
  }

  /**
   * Return true iff the variable name is non-final with respect to the given
   * SSA map.
   */
  public boolean isIntermediate(String varName, SSAMap ssa) {
    Pair<String, OptionalInt> p = parseName(varName);
    String name = p.getFirst();
    OptionalInt idx = p.getSecond();
    if (!idx.isPresent()) {
      if (ssa.containsVariable(varName)) {
        return true;
      }
    } else {
      if (idx.orElseThrow() != ssa.getIndex(name)) {
        return true;
      }
    }
    return false;
  }

  public Set<String> getDeadFunctionNames(BooleanFormula pFormula, SSAMap pSsa) {
    return getFunctionNames(pFormula, varName -> isIntermediate(varName, pSsa), true);
  }

  private Set<String> getFunctionNames(
      BooleanFormula pFormula, Predicate<String> pIsDesired, boolean extractUFs) {
    return myGetDesiredVariables(pFormula, pIsDesired, extractUFs).keySet();
  }

  /**
   * Do not make this method public, because the returned formulas have incorrect types (they are
   * not appropriately wrapped).
   */
  private Map<String, Formula> myGetDesiredVariables(
      BooleanFormula pFormula, Predicate<String> pIsDesired, boolean extractUF) {
    Map<String, Formula> result = new HashMap<>();

    Map<String, Formula> vars;
    if (extractUF) {
      vars = manager.extractVariablesAndUFs(pFormula);
    } else {
      vars = manager.extractVariables(pFormula);
    }

    for (Entry<String, Formula> entry: vars.entrySet()) {

      String name = entry.getKey();
      Formula varFormula = entry.getValue();
      if (pIsDesired.apply(name)) {
        result.put(name, varFormula);
      }
    }

    return result;
  }

  /**
   * Eliminate all propositions about 'dead' variables
   *  in a given formula.
   *
   * Quantifier elimination is used! This has to be supported by the solver!
   *    (solver-independent approaches would be possible)
   *
   * A variable is considered 'dead' if its SSA index
   *  is different from the index in the SSA map.
   */
  public BooleanFormula eliminateDeadVariables(
      final BooleanFormula pF,
      final SSAMap pSsa)
    throws SolverException, InterruptedException {

    Preconditions.checkNotNull(pSsa);
    return eliminateVariables(pF, varName -> isIntermediate(varName, pSsa));
  }

  /**
   * Eliminate all propositions about variables described by a given predicate in a given formula.
   *
   * <p>Quantifier elimination is used! This has to be supported by the solver! (solver-independent
   * approaches would be possible)
   */
  public BooleanFormula eliminateVariables(
      final BooleanFormula pF, final Predicate<String> pToEliminate)
      throws SolverException, InterruptedException {

    Preconditions.checkNotNull(pF);
    Preconditions.checkNotNull(pToEliminate);

    Map<String, Formula> irrelevantVariables = myGetDesiredVariables(pF, pToEliminate, false);

    BooleanFormula eliminationResult = pF;

    if (!irrelevantVariables.isEmpty()) {
      QuantifiedFormulaManagerView qfmgr = getQuantifiedFormulaManager();
      BooleanFormula quantifiedFormula =
          qfmgr.exists(ImmutableList.copyOf(irrelevantVariables.values()), pF);

      eliminationResult = qfmgr.eliminateQuantifiers(quantifiedFormula);
    }

    eliminationResult = simplify(eliminationResult); // TODO: Benchmark the effect!
    return eliminationResult;
  }

  /**
   * Quantify all intermediate variables in the formula.
   */
  public BooleanFormula quantifyDeadVariables(BooleanFormula pF,
      SSAMap pSSAMap) {
    Map<String, Formula> irrelevantVariables =
        myGetDesiredVariables(pF, varName -> isIntermediate(varName, pSSAMap), false);
    if (irrelevantVariables.isEmpty()) {
      return pF;
    }
    return getQuantifiedFormulaManager()
        .exists(ImmutableList.copyOf(irrelevantVariables.values()), pF);
  }

  /**
   * Split boolean or non-boolean if-then-else formula into three parts:
   * if, then, else.
   * Return an empty optional for input which does not have
   * if-then-else as an input element.
   */
  public <T extends Formula> Optional<Triple<BooleanFormula, T, T>>
      splitIfThenElse(final T pF) {
    return visit(pF, new DefaultFormulaVisitor<Optional<Triple<BooleanFormula, T, T>>>() {

            @Override
            protected Optional<Triple<BooleanFormula, T, T>> visitDefault(Formula f) {
              return Optional.empty();
            }

            @Override
            public Optional<Triple<BooleanFormula, T, T>> visitFunction(
                Formula f,
                List<Formula> args,
                FunctionDeclaration<?> functionDeclaration) {
              if (functionDeclaration.getKind() == FunctionDeclarationKind.ITE) {
                assert args.size() == 3;
                BooleanFormula cond = (BooleanFormula)args.get(0);
                Formula thenBranch = args.get(1);
                Formula elseBranch = args.get(2);
                FormulaType<T> targetType = getFormulaType(pF);
                return Optional.of(Triple.of(
                    cond,
                    wrap(targetType, thenBranch),
                    wrap(targetType, elseBranch)
                ));
              }
              return Optional.empty();
            }
          }
      );
  }

  /**
   * See {@link FormulaManager#applyTactic(BooleanFormula, Tactic)} for
   * documentation.
   */
  public BooleanFormula applyTactic(BooleanFormula input, Tactic tactic) throws InterruptedException{
    return manager.applyTactic(input, tactic);
  }

  /**
   * Visit the formula with a given visitor.
   */
  @CanIgnoreReturnValue
  public <R> R visit(Formula f, FormulaVisitor<R> rFormulaVisitor) {
    return manager.visit(unwrap(f), rFormulaVisitor);
  }

  /**
   * Visit the formula recursively with a given {@link FormulaVisitor}.
   *
   * <p>This method guarantees that the traversal is done iteratively,
   * without using Java recursion, and thus is not prone to StackOverflowErrors.
   *
   * <p>Furthermore, this method also guarantees that every equal part of the formula
   * is visited only once. Thus it can be used to traverse DAG-like formulas efficiently.
   */
  public void visitRecursively(
      Formula f,
      FormulaVisitor<TraversalProcess> rFormulaVisitor) {
    manager.visitRecursively(unwrap(f), rFormulaVisitor);
  }

  /**
   * Visit the formula recursively with a given {@link FormulaVisitor}.
   *
   * <p>This method guarantees that the traversal is done iteratively,
   * without using Java recursion, and thus is not prone to StackOverflowErrors.
   *
   * <p>Furthermore, this method also guarantees that every equal part of the formula
   * is visited only once. Thus it can be used to traverse DAG-like formulas efficiently.
   *
   * @param pFormulaVisitor Transformation described by the user.
   */
  public <T extends Formula> T transformRecursively(
      T f,
      FormulaTransformationVisitor pFormulaVisitor) {
    @SuppressWarnings("unchecked")
    T out =
        (T)
            manager.transformRecursively(
                unwrap(f), new UnwrappingFormulaTransformationVisitor(pFormulaVisitor));
    return out;
  }

  /**
   * Replace all literals in {@code input} which do not satisfy {@code toKeep}
   * with {@code true}.
   */
  public BooleanFormula filterLiterals(
      BooleanFormula input,
      final Predicate<BooleanFormula> toKeep)
      throws InterruptedException {
    // No nested NOT's are possible in NNF.
    BooleanFormula nnf = applyTactic(input, Tactic.NNF);

    BooleanFormula nnfNotTransformed =
        booleanFormulaManager.transformRecursively(
            nnf, new BooleanFormulaTransformationVisitor(this) {
              @Override
              public BooleanFormula visitNot(BooleanFormula pOperand) {
                if (!toKeep.apply(pOperand)) {
                  return booleanFormulaManager.makeTrue();
                }
                return super.visitNot(pOperand);
              }
            });
    return booleanFormulaManager.transformRecursively(
        nnfNotTransformed, new BooleanFormulaTransformationVisitor(this) {
          @Override
          public BooleanFormula visitAtom(
              BooleanFormula pOperand,
              FunctionDeclaration<BooleanFormula> decl) {
            if (!toKeep.apply(pOperand)) {
              return booleanFormulaManager.makeTrue();
            }
            return super.visitAtom(pOperand, decl);
          }
        });
  }

  public BooleanFormula translateFrom(BooleanFormula other,
                                      FormulaManagerView otherManager) {
    return manager.translateFrom(other, otherManager.manager);
  }

  /**
   * View wrapper for {@link #transformRecursively}.
   */
  public static class FormulaTransformationVisitor
      extends org.sosy_lab.java_smt.api.visitors.FormulaTransformationVisitor {

    protected FormulaTransformationVisitor(FormulaManagerView fmgr) {
      super(fmgr.manager);
    }
  }

  private class UnwrappingFormulaTransformationVisitor
      extends org.sosy_lab.java_smt.api.visitors.FormulaTransformationVisitor {

    private final FormulaTransformationVisitor delegate;

    protected UnwrappingFormulaTransformationVisitor(FormulaTransformationVisitor pDelegate) {
      super(manager);
      delegate = Objects.requireNonNull(pDelegate);
    }

    @Override
    public Formula visitBoundVariable(Formula pF, int pDeBruijnIdx) {
      return unwrap(delegate.visitBoundVariable(pF, pDeBruijnIdx));
    }

    @Override
    public Formula visitFreeVariable(Formula pF, String pName) {
      return unwrap(delegate.visitFreeVariable(pF, pName));
    }

    @Override
    public Formula visitFunction(
        Formula pF, List<Formula> pNewArgs, FunctionDeclaration<?> pFunctionDeclaration) {
      return unwrap(delegate.visitFunction(pF, pNewArgs, pFunctionDeclaration));
    }

    @Override
    public Formula visitConstant(Formula pF, Object pValue) {
      return unwrap(delegate.visitConstant(pF, pValue));
    }

    @Override
    public BooleanFormula visitQuantifier(
        BooleanFormula pF,
        Quantifier pQuantifier,
        List<Formula> pBoundVariables,
        BooleanFormula pTransformedBody) {
      return delegate.visitQuantifier(pF, pQuantifier, pBoundVariables, pTransformedBody);
    }

  }

  private static final String DUMMY_VAR = "__dummy_variable_dumping_formulas__";

  /**
   * Dump an arbitrary formula into a string, in contrast to {@link #dumpFormula(BooleanFormula)}
   * this works with non-boolean formulas. No guarantees are made about the output format, except
   * that it can be parsed by {@link #parseArbitraryFormula(String)}.
   */
  public String dumpArbitraryFormula(Formula f) {
    Formula dummyVar = makeVariable(getFormulaType(f), DUMMY_VAR);
    return dumpFormula(makeEqual(dummyVar, f)).toString();
  }

  /** Parse a string with a formula that was created by {@link #dumpArbitraryFormula(Formula)}. */
  public Formula parseArbitraryFormula(String s) {
    BooleanFormula f = parse(s);
    return visit(
        f,
        new DefaultFormulaVisitor<Formula>() {

          @Override
          protected Formula visitDefault(Formula pF) {
            throw new AssertionError("Unexpected formula " + pF);
          }

          @Override
          public Formula visitFunction(
              Formula pF, List<Formula> pArgs, FunctionDeclaration<?> pDecl) {
            if (pDecl.getKind() != FunctionDeclarationKind.EQ && pArgs.size() != 2) {
              return visitDefault(pF);
            }
            Formula dummyVar = makeVariable(getFormulaType(pArgs.get(0)), DUMMY_VAR);
            if (pArgs.get(0).equals(dummyVar)) {
              return pArgs.get(1);
            } else if (pArgs.get(1).equals(dummyVar)) {
              return pArgs.get(0);
            }
            return visitDefault(pF);
          }
        });
  }
}<|MERGE_RESOLUTION|>--- conflicted
+++ resolved
@@ -332,11 +332,7 @@
     switch (encodeIntegerAs) {
       case BITVECTOR:
         return new ReplaceIntegerWithBitvectorTheory(
-<<<<<<< HEAD
-            wrappingHandler, bitvectorFormulaManager, booleanFormulaManager, pIntegerOptions);
-=======
             wrappingHandler, getBitvectorFormulaManager(), booleanFormulaManager, pIntegerOptions);
->>>>>>> f1b3340e
       case INTEGER:
         return manager.getIntegerFormulaManager();
       case RATIONAL:
