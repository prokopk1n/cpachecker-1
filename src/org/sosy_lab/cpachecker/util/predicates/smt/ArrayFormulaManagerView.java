/*
 *  CPAchecker is a tool for configurable software verification.
 *  This file is part of CPAchecker.
 *
 *  Copyright (C) 2007-2014  Dirk Beyer
 *  All rights reserved.
 *
 *  Licensed under the Apache License, Version 2.0 (the "License");
 *  you may not use this file except in compliance with the License.
 *  You may obtain a copy of the License at
 *
 *      http://www.apache.org/licenses/LICENSE-2.0
 *
 *  Unless required by applicable law or agreed to in writing, software
 *  distributed under the License is distributed on an "AS IS" BASIS,
 *  WITHOUT WARRANTIES OR CONDITIONS OF ANY KIND, either express or implied.
 *  See the License for the specific language governing permissions and
 *  limitations under the License.
 *
 *
 *  CPAchecker web page:
 *    http://cpachecker.sosy-lab.org
 */
package org.sosy_lab.cpachecker.util.predicates.smt;

import javax.annotation.Nonnull;

import org.sosy_lab.solver.api.ArrayFormula;
import org.sosy_lab.solver.api.ArrayFormulaManager;
import org.sosy_lab.solver.api.BooleanFormula;
import org.sosy_lab.solver.api.Formula;
import org.sosy_lab.solver.api.FormulaType;
import org.sosy_lab.solver.api.FormulaType.ArrayFormulaType;

/**
 * Implements some methods for easier interaction with the formula manager for
 * array formulas.
 */
public class ArrayFormulaManagerView extends BaseManagerView implements ArrayFormulaManager {

  private ArrayFormulaManager manager;

  /**
   * Creates the new formula manager view for arrays.
   *
   * @param pWrappingHandler A handler for wrapping and unwrapping of formulae.
   * @param pManager The formula manager capable of the SMT theory of arrays.
   */
  ArrayFormulaManagerView(
      final @Nonnull FormulaWrappingHandler pWrappingHandler,
      final @Nonnull ArrayFormulaManager pManager) {
    super(pWrappingHandler);
    this.manager = pManager;
  }

  /**
   * {@inheritDoc}
   */
  @Override
  public <TI extends Formula, TE extends Formula> TE select(
      final @Nonnull ArrayFormula<TI, TE> pArray, final @Nonnull Formula pIndex) {

    @SuppressWarnings("unchecked")
    final ArrayFormula<TI, TE> declaredArray = (ArrayFormula<TI, TE>) unwrap(pArray);
    final TE selectResult = manager.select(declaredArray, unwrap(pIndex));
    final FormulaType<TE> resultType = getElementType(pArray);

    // the result of a select can also be a reference to an array! (multi-dimensional arrays)
    // example: returns an array
    return wrap(resultType, selectResult);
  }

  /**
   * {@inheritDoc}
   */
  @Override
  public <TI extends Formula, TE extends Formula> ArrayFormula<TI, TE> store(
      final @Nonnull ArrayFormula<TI, TE> pArray,
      final @Nonnull Formula pIndex,
      final @Nonnull Formula pValue) {

    @SuppressWarnings("unchecked")
    final ArrayFormula<TI, TE> declaredArray = (ArrayFormula<TI, TE>) unwrap(pArray);
    final ArrayFormulaType<TI, TE> inputArrayType =
        new ArrayFormulaType<>(getIndexType(pArray), getElementType(pArray));

    final ArrayFormula<TI, TE> resultFormula =
        manager.store(declaredArray, unwrap(pIndex), unwrap(pValue));
    if (resultFormula instanceof WrappingFormula<?, ?>) {
      return resultFormula;
    } else {
      return wrap(inputArrayType, resultFormula);
    }
  }

  /**
   * {@inheritDoc}
   */
  @Override
  public <TI extends Formula, TE extends Formula, FTI extends FormulaType<TI>,
          FTE extends FormulaType<TE>> ArrayFormula<TI, TE> makeArray(
          final @Nonnull String pName,
          final @Nonnull FTI pIndexType,
          final @Nonnull FTE pElementType) {

    final ArrayFormulaType<TI, TE> inputArrayType =
        new ArrayFormulaType<>(pIndexType, pElementType);

    @SuppressWarnings("unchecked")
    final FTI unwrappedIndexType = (FTI) unwrapType(pIndexType);
    @SuppressWarnings("unchecked")
    final FTE unwrappedElementType = (FTE) unwrapType(pElementType);

    final ArrayFormula<TI, TE> result =
        manager.makeArray(pName, unwrappedIndexType, unwrappedElementType);

    return wrap(inputArrayType, result);
  }

<<<<<<< HEAD
  /**
   * {@inheritDoc}
   */
=======
  @SuppressWarnings("unchecked")
  @Override
  public <TI extends Formula, TE extends Formula> ArrayFormula<TI, TE> makeArray(
      String pName, ArrayFormulaType<TI, TE> type) {
    return wrap(type, manager.makeArray(pName, (ArrayFormulaType<Formula, Formula>)unwrapType(type)));
  }

>>>>>>> 5eb9e8fd
  @Override
  public <TI extends Formula> FormulaType<TI> getIndexType(
      final @Nonnull ArrayFormula<TI, ?> pArray) {
    if (pArray instanceof WrappingFormula<?,?>) {
      @SuppressWarnings("unchecked")
      ArrayFormulaType<TI, ?> t =
          (ArrayFormulaType<TI, ?>) ((WrappingFormula<?, ?>) pArray).getType();
      return t.getIndexType();
    }
    return manager.getIndexType(pArray);
  }

  /**
   * {@inheritDoc}
   */
  @Override
  public <TE extends Formula> FormulaType<TE> getElementType(
      final @Nonnull ArrayFormula<?, TE> pArray) {
    if (pArray instanceof WrappingFormula<?,?>) {
      @SuppressWarnings("unchecked")
      ArrayFormulaType<?, TE> t =
          (ArrayFormulaType<?, TE>) ((WrappingFormula<?, ?>) pArray).getType();
      return t.getElementType();
    }
    return manager.getElementType(pArray);
  }

  /**
   * {@inheritDoc}
   */
  @Override
  public <TI extends Formula, TE extends Formula> BooleanFormula equivalence(
      final @Nonnull ArrayFormula<TI, TE> pArray1, final @Nonnull ArrayFormula<TI, TE> pArray2) {

    @SuppressWarnings("unchecked")
    final ArrayFormula<TI, TE> declaredArray1 = (ArrayFormula<TI, TE>) unwrap(pArray1);
    @SuppressWarnings("unchecked")
    final ArrayFormula<TI, TE> declaredArray2 = (ArrayFormula<TI, TE>) unwrap(pArray2);

    BooleanFormula result = manager.equivalence(declaredArray1, declaredArray2);
    return wrap(FormulaType.BooleanType, result);
  }

}<|MERGE_RESOLUTION|>--- conflicted
+++ resolved
@@ -117,19 +117,15 @@
     return wrap(inputArrayType, result);
   }
 
-<<<<<<< HEAD
-  /**
-   * {@inheritDoc}
-   */
-=======
   @SuppressWarnings("unchecked")
-  @Override
   public <TI extends Formula, TE extends Formula> ArrayFormula<TI, TE> makeArray(
       String pName, ArrayFormulaType<TI, TE> type) {
     return wrap(type, manager.makeArray(pName, (ArrayFormulaType<Formula, Formula>)unwrapType(type)));
   }
 
->>>>>>> 5eb9e8fd
+  /**
+   * {@inheritDoc}
+   */
   @Override
   public <TI extends Formula> FormulaType<TI> getIndexType(
       final @Nonnull ArrayFormula<TI, ?> pArray) {
