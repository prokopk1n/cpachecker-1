/*
 *  CPAchecker is a tool for configurable software verification.
 *  This file is part of CPAchecker.
 *
 *  Copyright (C) 2007-2014  Dirk Beyer
 *  All rights reserved.
 *
 *  Licensed under the Apache License, Version 2.0 (the "License");
 *  you may not use this file except in compliance with the License.
 *  You may obtain a copy of the License at
 *
 *      http://www.apache.org/licenses/LICENSE-2.0
 *
 *  Unless required by applicable law or agreed to in writing, software
 *  distributed under the License is distributed on an "AS IS" BASIS,
 *  WITHOUT WARRANTIES OR CONDITIONS OF ANY KIND, either express or implied.
 *  See the License for the specific language governing permissions and
 *  limitations under the License.
 *
 *
 *  CPAchecker web page:
 *    http://cpachecker.sosy-lab.org
 */
package org.sosy_lab.cpachecker.util.predicates.pathformula;

import static com.google.common.base.Preconditions.checkNotNull;
import static org.sosy_lab.common.collect.MapsDifference.collectMapsDifferenceTo;

import com.google.common.annotations.VisibleForTesting;
import com.google.common.base.Optional;
<<<<<<< HEAD
import com.google.common.base.Predicates;
import com.google.common.collect.FluentIterable;
import com.google.common.collect.Maps;
=======
import com.google.common.base.Preconditions;
import com.google.common.collect.HashMultimap;
import com.google.common.collect.Multimap;
>>>>>>> aaaa126a

import org.sosy_lab.common.ShutdownNotifier;
import org.sosy_lab.common.collect.MapsDifference;
import org.sosy_lab.common.configuration.Configuration;
import org.sosy_lab.common.configuration.InvalidConfigurationException;
import org.sosy_lab.common.configuration.Option;
import org.sosy_lab.common.configuration.Options;
import org.sosy_lab.common.log.LogManager;
import org.sosy_lab.cpachecker.cfa.CFA;
import org.sosy_lab.cpachecker.cfa.ast.c.CIdExpression;
import org.sosy_lab.cpachecker.cfa.model.AssumeEdge;
import org.sosy_lab.cpachecker.cfa.model.CFAEdge;
import org.sosy_lab.cpachecker.cfa.types.MachineModel;
import org.sosy_lab.cpachecker.cfa.types.c.CNumericTypes;
import org.sosy_lab.cpachecker.cfa.types.c.CType;
import org.sosy_lab.cpachecker.core.AnalysisDirection;
import org.sosy_lab.cpachecker.core.interfaces.AbstractStateWithAssumptions;
import org.sosy_lab.cpachecker.cpa.arg.ARGState;
import org.sosy_lab.cpachecker.cpa.predicate.PredicateAbstractState;
import org.sosy_lab.cpachecker.exceptions.CPATransferException;
import org.sosy_lab.cpachecker.exceptions.UnrecognizedCCodeException;
import org.sosy_lab.cpachecker.exceptions.UnrecognizedCFAEdgeException;
import org.sosy_lab.cpachecker.util.AbstractStates;
import org.sosy_lab.cpachecker.util.Pair;
import org.sosy_lab.cpachecker.util.VariableClassification;
import org.sosy_lab.cpachecker.util.predicates.pathformula.SSAMap.SSAMapBuilder;
import org.sosy_lab.cpachecker.util.predicates.pathformula.arrays.CToFormulaConverterWithArrays;
import org.sosy_lab.cpachecker.util.predicates.pathformula.arrays.CtoFormulaTypeHandlerWithArrays;
import org.sosy_lab.cpachecker.util.predicates.pathformula.ctoformula.CtoFormulaConverter;
import org.sosy_lab.cpachecker.util.predicates.pathformula.ctoformula.CtoFormulaTypeHandler;
import org.sosy_lab.cpachecker.util.predicates.pathformula.ctoformula.FormulaEncodingOptions;
import org.sosy_lab.cpachecker.util.predicates.pathformula.heaparray.CToFormulaConverterWithHeapArray;
import org.sosy_lab.cpachecker.util.predicates.pathformula.pointeraliasing.CToFormulaConverterWithPointerAliasing;
import org.sosy_lab.cpachecker.util.predicates.pathformula.pointeraliasing.FormulaEncodingWithPointerAliasingOptions;
import org.sosy_lab.cpachecker.util.predicates.pathformula.pointeraliasing.PointerTarget;
import org.sosy_lab.cpachecker.util.predicates.pathformula.pointeraliasing.PointerTargetSet;
import org.sosy_lab.cpachecker.util.predicates.pathformula.pointeraliasing.TypeHandlerWithPointerAliasing;
import org.sosy_lab.cpachecker.util.predicates.smt.ArrayFormulaManagerView;
import org.sosy_lab.cpachecker.util.predicates.smt.BooleanFormulaManagerView;
import org.sosy_lab.cpachecker.util.predicates.smt.FormulaManagerView;
import org.sosy_lab.cpachecker.util.predicates.smt.FunctionFormulaManagerView;
import org.sosy_lab.cpachecker.util.predicates.smt.QuantifiedFormulaManagerView;
import org.sosy_lab.solver.api.ArrayFormula;
import org.sosy_lab.solver.api.BooleanFormula;
import org.sosy_lab.solver.api.Formula;
import org.sosy_lab.solver.api.FormulaType;
import org.sosy_lab.solver.api.Model.ValueAssignment;

import java.util.ArrayList;
<<<<<<< HEAD
import java.util.Collections;
import java.util.List;
import java.util.Map;
import java.util.logging.Level;
=======
import java.util.Collection;
import java.util.List;
import java.util.Map;
import java.util.logging.Level;
import java.util.regex.Matcher;
>>>>>>> aaaa126a
import java.util.regex.Pattern;

/**
 * Class implementing the FormulaManager interface,
 * providing some commonly used stuff which is independent from specific libraries.
 *
 * This class inherits from CtoFormulaConverter to import the stuff there.
 */
@Options(prefix="cpa.predicate")
public class PathFormulaManagerImpl implements PathFormulaManager {

  @Option(secure=true, description = "Handle aliasing of pointers. "
      + "This adds disjunctions to the formulas, so be careful when using cartesian abstraction.")
  private boolean handlePointerAliasing = true;

  @Option(secure=true, description = "Handle arrays using the theory of arrays.")
  private boolean handleArrays = false;

  @Option(secure=true, description="Call 'simplify' on generated formulas.")
  private boolean simplifyGeneratedPathFormulas = false;

  @Option(secure = true, description = "Use the theory of arrays for heap memory abstraction. "
      + "This supports pointer aliasing and replaces the option \"handlePointerAliasing\".")
  private boolean handleHeapArray = false;

  @Option(secure = true, description = "Use quantifiers together with the heap-array converter. "
      + "This requires the option \"handleHeapArray=true\" and a SMT solver that is capable of the "
      + "theory of arrays and quantifiers (e.g. Z3 or PRINCESS). Universal quantifiers will only "
      + "be introduced for array initializer statements.")
  private boolean useQuantifiersOnArrays = false;

  private static final String BRANCHING_PREDICATE_NAME = "__ART__";
  private static final Pattern BRANCHING_PREDICATE_NAME_PATTERN = Pattern.compile(
      "^.*" + BRANCHING_PREDICATE_NAME + "_(\\d+)_(\\d+)$");

  private static final String NONDET_VARIABLE = "__nondet__";
  private static final String NONDET_FLAG_VARIABLE = NONDET_VARIABLE + "flag__";
  private static final CType NONDET_TYPE = CNumericTypes.INT;
  private final FormulaType<?> NONDET_FORMULA_TYPE;

  private final FormulaManagerView fmgr;
  private final BooleanFormulaManagerView bfmgr;
  private final FunctionFormulaManagerView ffmgr;
  private final ArrayFormulaManagerView afmgr;
  private final CtoFormulaConverter converter;
  private final CtoFormulaTypeHandler typeHandler;
  private final LogManager logger;
  private final ShutdownNotifier shutdownNotifier;

  @Option(secure=true, description="add special information to formulas about non-deterministic functions")
  private boolean useNondetFlags = false;

  @Deprecated
  public PathFormulaManagerImpl(FormulaManagerView pFmgr,
      Configuration config, LogManager pLogger, ShutdownNotifier pShutdownNotifier,
      MachineModel pMachineModel, AnalysisDirection pDirection)
          throws InvalidConfigurationException {

    this(pFmgr, config, pLogger, pShutdownNotifier,
        pMachineModel, Optional.<VariableClassification>absent(), pDirection);
  }

  public PathFormulaManagerImpl(FormulaManagerView pFmgr,
      Configuration config, LogManager pLogger, ShutdownNotifier pShutdownNotifier,
      CFA pCfa, AnalysisDirection pDirection)
          throws InvalidConfigurationException {

    this(pFmgr, config, pLogger, pShutdownNotifier, pCfa.getMachineModel(),
        pCfa.getVarClassification(), pDirection);
  }

  @VisibleForTesting
  PathFormulaManagerImpl(FormulaManagerView pFmgr,
      Configuration config, LogManager pLogger, ShutdownNotifier pShutdownNotifier,
      MachineModel pMachineModel,
      Optional<VariableClassification> pVariableClassification, AnalysisDirection pDirection)
          throws InvalidConfigurationException {

    config.inject(this, PathFormulaManagerImpl.class);

    fmgr = pFmgr;
    bfmgr = fmgr.getBooleanFormulaManager();
    ffmgr = fmgr.getFunctionFormulaManager();
    logger = pLogger;
    shutdownNotifier = pShutdownNotifier;

    if (handleArrays) {
      afmgr = fmgr.getArrayFormulaManager();
      final FormulaEncodingOptions options = new FormulaEncodingOptions(config);
      typeHandler = new CtoFormulaTypeHandlerWithArrays(pLogger, pMachineModel);
      converter = new CToFormulaConverterWithArrays(options, fmgr, pMachineModel,
          pVariableClassification, logger, shutdownNotifier, typeHandler, pDirection);

      logger.log(Level.WARNING,
          "Handling of pointer aliasing is disabled, analysis is unsound if aliased pointers exist.");

    } else if (handleHeapArray) {
      afmgr = fmgr.getArrayFormulaManager();
      final FormulaEncodingWithPointerAliasingOptions options =
          new FormulaEncodingWithPointerAliasingOptions(config);
      TypeHandlerWithPointerAliasing aliasingTypeHandler =
          new TypeHandlerWithPointerAliasing(pLogger, pMachineModel, options);
      typeHandler = aliasingTypeHandler;

      if (useQuantifiersOnArrays) {
        QuantifiedFormulaManagerView qfmgr = fmgr.getQuantifiedFormulaManager();
        assert qfmgr != null : "To use the analysis with option \"cpa.predicate"
              + ".useQuantifiersOnArrays=true\", you have to use a solver supporting quantifier "
              + "theories!";

        converter = new CToFormulaConverterWithHeapArray(options, fmgr, pMachineModel,
            pVariableClassification, logger, shutdownNotifier, aliasingTypeHandler, pDirection,
            qfmgr);
      } else {
        converter = new CToFormulaConverterWithHeapArray(options, fmgr, pMachineModel,
            pVariableClassification, logger, shutdownNotifier, aliasingTypeHandler, pDirection);
      }
    } else if (handlePointerAliasing) {
      afmgr = null;
      final FormulaEncodingWithPointerAliasingOptions options = new FormulaEncodingWithPointerAliasingOptions(config);
      TypeHandlerWithPointerAliasing aliasingTypeHandler = new TypeHandlerWithPointerAliasing(pLogger, pMachineModel, options);
      typeHandler = aliasingTypeHandler;
      converter = new CToFormulaConverterWithPointerAliasing(options, fmgr,
          pMachineModel, pVariableClassification, logger, shutdownNotifier,
          aliasingTypeHandler, pDirection);

    } else {
      afmgr = null;
      final FormulaEncodingOptions options = new FormulaEncodingOptions(config);
      typeHandler = new CtoFormulaTypeHandler(pLogger, pMachineModel);
      converter = new CtoFormulaConverter(options, fmgr, pMachineModel,
          pVariableClassification, logger, shutdownNotifier, typeHandler, pDirection);

      logger.log(Level.WARNING, "Handling of pointer aliasing is disabled, analysis is unsound if aliased pointers exist.");
    }

    NONDET_FORMULA_TYPE = converter.getFormulaTypeFromCType(NONDET_TYPE);
  }

  @Override
  public Pair<PathFormula, ErrorConditions> makeAndWithErrorConditions(PathFormula pOldFormula,
                             final CFAEdge pEdge) throws CPATransferException, InterruptedException {
    ErrorConditions errorConditions = new ErrorConditions(bfmgr);
    PathFormula pf = makeAnd(pOldFormula, pEdge, errorConditions);

    return Pair.of(pf, errorConditions);
  }

  private PathFormula makeAnd(PathFormula pOldFormula, final CFAEdge pEdge, ErrorConditions errorConditions)
      throws UnrecognizedCCodeException, UnrecognizedCFAEdgeException, InterruptedException {
    PathFormula pf = converter.makeAnd(pOldFormula, pEdge, errorConditions);

    if (useNondetFlags) {
      SSAMapBuilder ssa = pf.getSsa().builder();

      int lNondetIndex = ssa.getIndex(NONDET_VARIABLE);
      int lFlagIndex = ssa.getIndex(NONDET_FLAG_VARIABLE);

      if (lNondetIndex != lFlagIndex) {
        if (lFlagIndex < 0) {
          lFlagIndex = 1; // ssa indices start with 2, so next flag that is generated also uses index 2
        }

        BooleanFormula edgeFormula = pf.getFormula();

        for (int lIndex = lFlagIndex + 1; lIndex <= lNondetIndex; lIndex++) {
          Formula nondetVar = fmgr.makeVariable(NONDET_FORMULA_TYPE, NONDET_FLAG_VARIABLE, lIndex);
          BooleanFormula lAssignment = fmgr.assignment(nondetVar, fmgr.makeNumber(NONDET_FORMULA_TYPE, 1));
          edgeFormula = bfmgr.and(edgeFormula, lAssignment);
        }

        // update ssa index of nondet flag
        //setSsaIndex(ssa, Variable.create(NONDET_FLAG_VARIABLE, getNondetType()), lNondetIndex);
        ssa.setIndex(NONDET_FLAG_VARIABLE, NONDET_TYPE, lNondetIndex);

        pf = new PathFormula(edgeFormula, ssa.build(), pf.getPointerTargetSet(), pf.getLength());
      }
    }
    if (simplifyGeneratedPathFormulas) {
      pf = pf.updateFormula(fmgr.simplify(pf.getFormula()));
    }
    return pf;
  }

  @Override
  public PathFormula makeAnd(PathFormula pOldFormula, CFAEdge pEdge) throws CPATransferException, InterruptedException {
    ErrorConditions errorConditions = ErrorConditions.dummyInstance(bfmgr);
    return makeAnd(pOldFormula, pEdge, errorConditions);
  }

  @Override
  public PathFormula makeEmptyPathFormula() {
    return new PathFormula(bfmgr.makeBoolean(true),
                           SSAMap.emptySSAMap(),
                           PointerTargetSet.emptyPointerTargetSet(),
                           0);
  }

  @Override
  public PathFormula makeEmptyPathFormula(PathFormula oldFormula) {
    return new PathFormula(bfmgr.makeBoolean(true),
                           oldFormula.getSsa(),
                           oldFormula.getPointerTargetSet(),
                           0);
  }

  @Override
  public PathFormula makeNewPathFormula(PathFormula oldFormula, SSAMap m) {
    return new PathFormula(oldFormula.getFormula(),
                           m,
                           oldFormula.getPointerTargetSet(),
                           oldFormula.getLength());
  }

  @Override
  public PathFormula makeOr(final PathFormula pathFormula1, final PathFormula pathFormula2) throws InterruptedException {

    final BooleanFormula formula1 = pathFormula1.getFormula();
    final BooleanFormula formula2 = pathFormula2.getFormula();
    final SSAMap ssa1 = pathFormula1.getSsa();
    final SSAMap ssa2 = pathFormula2.getSsa();

    final PointerTargetSet pts1 = pathFormula1.getPointerTargetSet();
    final PointerTargetSet pts2 = pathFormula2.getPointerTargetSet();

    final MergeResult<SSAMap> mergeSSAResult = mergeSSAMaps(ssa1, pts1, ssa2, pts2);
    final SSAMapBuilder newSSA = mergeSSAResult.getResult().builder();

    final MergeResult<PointerTargetSet> mergePtsResult = converter.mergePointerTargetSets(pts1, pts2, newSSA);

    // (?) Do not swap these two lines, that makes a huge difference in performance (?) !
    final BooleanFormula newFormula1 = bfmgr.and(formula1,
        bfmgr.and(mergeSSAResult.getLeftConjunct(), mergePtsResult.getLeftConjunct()));
    final BooleanFormula newFormula2 = bfmgr.and(formula2,
        bfmgr.and(mergeSSAResult.getRightConjunct(), mergePtsResult.getRightConjunct()));
    final BooleanFormula newFormula = bfmgr.and(bfmgr.or(newFormula1, newFormula2),
        bfmgr.and(mergeSSAResult.getFinalConjunct(), mergePtsResult.getFinalConjunct()));
    final PointerTargetSet newPTS = mergePtsResult.getResult();
    final int newLength = Math.max(pathFormula1.getLength(), pathFormula2.getLength());

    PathFormula out = new PathFormula(newFormula, newSSA.build(), newPTS, newLength);
    if (simplifyGeneratedPathFormulas) {
      out = out.updateFormula(fmgr.simplify(out.getFormula()));
    }
    return out;
  }

  @Override
  public PathFormula makeAnd(PathFormula pPathFormula, BooleanFormula pOtherFormula) {
    SSAMap ssa = pPathFormula.getSsa();
    BooleanFormula otherFormula =  fmgr.instantiate(pOtherFormula, ssa);
    BooleanFormula resultFormula = bfmgr.and(pPathFormula.getFormula(), otherFormula);
    final PointerTargetSet pts = pPathFormula.getPointerTargetSet();
    return new PathFormula(resultFormula, ssa, pts, pPathFormula.getLength());
  }

  /**
   * Class representing the result of the operation of merging (disjuncting)
   * additional parts of {@link PathFormula}s beyond the actual formula.
   */
  public static class MergeResult<T> {

    private final BooleanFormula leftConjunct;
    private final BooleanFormula rightConjunct;
    private final BooleanFormula finalConjunct;

    private final T result;

    public MergeResult(T pResult, BooleanFormula pLeftConjunct,
        BooleanFormula pRightConjunct, BooleanFormula pFinalConjunct) {
      result = checkNotNull(pResult);
      leftConjunct = checkNotNull(pLeftConjunct);
      rightConjunct = checkNotNull(pRightConjunct);
      finalConjunct = checkNotNull(pFinalConjunct);
    }

    public static <T> MergeResult<T> trivial(T result, BooleanFormulaManagerView bfmgr) {
      BooleanFormula trueFormula = bfmgr.makeBoolean(true);
      return new MergeResult<>(result, trueFormula, trueFormula, trueFormula);
    }

    /**
     * This is a formula that needs to be conjuncted to the left formula
     * before it is used in the disjunction.
     */
    BooleanFormula getLeftConjunct() {
      return leftConjunct;
    }

    /**
     * This is a formula that needs to be conjuncted to the right formula
     * before it is used in the disjunction.
     */
    BooleanFormula getRightConjunct() {
      return rightConjunct;
    }

    /**
     * This is a formula that needs to be conjuncted to the result of the disjunction.
     */
    BooleanFormula getFinalConjunct() {
      return finalConjunct;
    }

    T getResult() {
      return result;
    }
  }

  /**
   * builds a formula that represents the necessary variable assignments
   * to "merge" the two ssa maps. That is, for every variable X that has two
   * different ssa indices i and j in the maps, creates a new formula
   * (X_k = X_i) | (X_k = X_j), where k is a fresh ssa index.
   * Returns the formula described above, plus a new SSAMap that is the merge
   * of the two.
   *
   * @param ssa1 an SSAMap
   * @param pts1 the PointerTargetSet for ssa1
   * @param ssa2 an SSAMap
   * @param pts2 the PointerTargetSet for ssa1
   * @return The new SSAMap and the formulas that need to be added to the path formulas before disjuncting them.
   */
  private MergeResult<SSAMap> mergeSSAMaps(
                                     final SSAMap ssa1,
                                     final PointerTargetSet pts1,
                                     final SSAMap ssa2,
                                     final PointerTargetSet pts2) throws InterruptedException {
    final List<MapsDifference.Entry<String, Integer>> symbolDifferences = new ArrayList<>();
    final SSAMap resultSSA = SSAMap.merge(ssa1, ssa2, collectMapsDifferenceTo(symbolDifferences));

    BooleanFormula mergeFormula1 = bfmgr.makeBoolean(true);
    BooleanFormula mergeFormula2 = bfmgr.makeBoolean(true);

    for (final MapsDifference.Entry<String, Integer> symbolDifference : symbolDifferences) {
      shutdownNotifier.shutdownIfNecessary();
      final String symbolName = symbolDifference.getKey();
      final CType symbolType = resultSSA.getType(symbolName);
      final int index1 = symbolDifference.getLeftValue().or(1);
      final int index2 = symbolDifference.getRightValue().or(1);

      assert symbolName != null;
      if (index1 > index2 && index1 > 1) {
        // i2:smaller, i1:bigger
        // => need correction term for i2
        BooleanFormula mergeFormula = makeSsaMerger(symbolName, symbolType, index2, index1, pts2);

        mergeFormula2 = bfmgr.and(mergeFormula2, mergeFormula);

      } else if (index2 > 1) {
        assert index1 < index2;
        // i1:smaller, i2:bigger
        // => need correction term for i1
        BooleanFormula mergeFormula = makeSsaMerger(symbolName, symbolType, index1, index2, pts1);

        mergeFormula1 = bfmgr.and(mergeFormula1, mergeFormula);
      }
    }

    return new MergeResult<>(resultSSA, mergeFormula1, mergeFormula2, bfmgr.makeBoolean(true));
  }

  /**
   * Create the necessary equivalence terms for adjusting the SSA indices
   * of a given symbol (of any type) from oldIndex to newIndex.
   */
  private BooleanFormula makeSsaMerger(final String symbolName, final CType symbolType,
      final int oldIndex, final int newIndex,
      final PointerTargetSet oldPts) throws InterruptedException {
    assert oldIndex > 0;
    assert newIndex > oldIndex;

    // Important note:
    // we need to use fmgr.assignment in these methods,
    // because fmgr.equal has undesired semantics for floating points.

    if (useNondetFlags && symbolName.equals(NONDET_FLAG_VARIABLE)) {
      return makeSsaNondetFlagMerger(oldIndex, newIndex);
    } else if (handleHeapArray && CToFormulaConverterWithHeapArray.isSMTArray(symbolName)) {
      assert symbolName.equals(CToFormulaConverterWithHeapArray.getArrayName(symbolType));
      return makeSsaArrayMerger(symbolName, symbolType, oldIndex, newIndex);
    } else if (CToFormulaConverterWithPointerAliasing.isUF(symbolName)) {
      assert symbolName.equals(CToFormulaConverterWithPointerAliasing.getUFName(symbolType));
      return makeSsaUFMerger(symbolName, symbolType, oldIndex, newIndex, oldPts);
    } else {
      return makeSsaVariableMerger(symbolName, symbolType, oldIndex, newIndex);
    }
  }

  private BooleanFormula makeSsaVariableMerger(final String variableName,
                                                        final CType variableType,
                                                        final int oldIndex,
                                                        final int newIndex) {
    assert oldIndex < newIndex;

    // TODO Previously we called makeMerger,
    // which creates the terms (var@oldIndex = var@oldIndex+1; ...; var@oldIndex = var@newIndex).
    // Now we only create a single term (var@oldIndex = var@newIndex).
    // This should not make a difference except maybe for the model,
    // but this could be investigated to be sure.

    final FormulaType<?> variableFormulaType = converter.getFormulaTypeFromCType(variableType);
    final Formula oldVariable = fmgr.makeVariable(variableFormulaType, variableName, oldIndex);
    final Formula newVariable = fmgr.makeVariable(variableFormulaType, variableName, newIndex);

    return fmgr.assignment(newVariable, oldVariable);
  }

  private BooleanFormula makeSsaArrayMerger(
      final String pFunctionName,
      final CType pReturnType,
      final int pOldIndex,
      final int pNewIndex) {
    assert pOldIndex < pNewIndex;
    final FormulaType<?> returnFormulaType = converter.getFormulaTypeFromCType(pReturnType);
    final ArrayFormula<?, ?> newArray =
        afmgr.makeArray(
            pFunctionName + "@" + pNewIndex, FormulaType.IntegerType, returnFormulaType);
    final ArrayFormula<?, ?> oldArray =
        afmgr.makeArray(
            pFunctionName + "@" + pOldIndex, FormulaType.IntegerType, returnFormulaType);
    return fmgr.makeEqual(newArray, oldArray);
  }

  private BooleanFormula makeSsaUFMerger(final String functionName,
                                                  final CType returnType,
                                                  final int oldIndex,
                                                  final int newIndex,
                                                  final PointerTargetSet pts) throws InterruptedException {
    assert oldIndex < newIndex;

    final FormulaType<?> returnFormulaType =  converter.getFormulaTypeFromCType(returnType);
    BooleanFormula result = bfmgr.makeBoolean(true);
    for (final PointerTarget target : pts.getAllTargets(returnType)) {
      shutdownNotifier.shutdownIfNecessary();
      final Formula targetAddress = fmgr.makePlus(fmgr.makeVariable(typeHandler.getPointerType(), target.getBaseName()),
                                                  fmgr.makeNumber(typeHandler.getPointerType(), target.getOffset()));

      final BooleanFormula retention= fmgr.assignment(
            ffmgr.declareAndCallUninterpretedFunction(functionName,
                newIndex,
                returnFormulaType,
                targetAddress),
            ffmgr.declareAndCallUninterpretedFunction(functionName,
                oldIndex,
                returnFormulaType,
                targetAddress));
      result = fmgr.makeAnd(result, retention);
    }

    return result;
  }

  private BooleanFormula makeSsaNondetFlagMerger(int iSmaller, int iBigger) {
    Formula pInitialValue = fmgr.makeNumber(NONDET_FORMULA_TYPE, 0);
    assert iSmaller < iBigger;

    BooleanFormula lResult = bfmgr.makeBoolean(true);
    FormulaType<Formula> type = fmgr.getFormulaType(pInitialValue);

    for (int i = iSmaller+1; i <= iBigger; ++i) {
      Formula currentVar = fmgr.makeVariable(type, NONDET_FLAG_VARIABLE, i);
      BooleanFormula e = fmgr.assignment(currentVar, pInitialValue);
      lResult = bfmgr.and(lResult, e);
    }

    return lResult;
  }

  private BooleanFormula addMergeAssumptions(final BooleanFormula pFormula, final SSAMap ssa1,
      final PointerTargetSet pts1, final SSAMap ssa2) throws InterruptedException {
    final List<MapsDifference.Entry<String, Integer>> symbolDifferences = new ArrayList<>();
    final SSAMap resultSSA = SSAMap.merge(ssa1, ssa2, collectMapsDifferenceTo(symbolDifferences));

    BooleanFormula mergeFormula1 = pFormula;

    for (final MapsDifference.Entry<String, Integer> symbolDifference : symbolDifferences) {
      shutdownNotifier.shutdownIfNecessary();
      final String symbolName = symbolDifference.getKey();
      final CType symbolType = resultSSA.getType(symbolName);
      final int index1 = symbolDifference.getLeftValue().or(1);
      final int index2 = symbolDifference.getRightValue().or(1);

      assert symbolName != null;
      if (index1 > index2 && index1 > 1) {
        return bfmgr.makeBoolean(true);

      } else if (index2 > 1) {
        assert index1 < index2;
        // i1:smaller, i2:bigger
        // => need correction term for i1
        BooleanFormula mergeFormula;

        for(int i=index1;i<index2;i++) {
          mergeFormula = makeSsaMerger(symbolName, symbolType, i, i+1, pts1);
          mergeFormula1 = bfmgr.and(mergeFormula1, mergeFormula);
        }
      }
    }

    return mergeFormula1;
  }

  @Override
  public PathFormula makeFormulaForPath(List<CFAEdge> pPath) throws CPATransferException, InterruptedException {
    PathFormula pathFormula = makeEmptyPathFormula();
    for (CFAEdge edge : pPath) {
      pathFormula = makeAnd(pathFormula, edge);
    }
    return pathFormula;
  }


  /**
   * Build a formula containing a predicate for all branching situations in the
   * ARG. If a satisfying assignment is created for this formula, it can be used
   * to find out which paths in the ARG are feasible.
   *
   * This method may be called with an empty set, in which case it does nothing
   * and returns the formula "true".
   *
   * @param pElementsOnPath The ARG states that should be considered.
   * @return A formula containing a predicate for each branching.
   */
  @Override
  public BooleanFormula buildBranchingFormula(Iterable<ARGState> pElementsOnPath)
      throws CPATransferException, InterruptedException {

    // build the branching formula that will help us find the real error path
    BooleanFormula branchingFormula = bfmgr.makeBoolean(true);

    for (final ARGState e : pElementsOnPath) {

      // Skip states without a branching
      final boolean shouldCheck = (e.getChildren().size() == 1 && e.getChildren().iterator().next().isTarget())
            || (e.getChildren().size() > 1);

      if (!shouldCheck) {
        continue;
      }

      final PredicateAbstractState pe = AbstractStates.extractStateByType(e, PredicateAbstractState.class);
      Preconditions.checkNotNull(pe, "Cannot find precise error path information without PredicateCPA");
      // TODO: The class PathFormulaManagerImpl should not depend on PredicateAbstractState,
      //       it is used without PredicateCPA as well.

      // There might be states with more than two children.
      //    One of the component CPAs might have provided more than two successor states;
      //    the automaton CPA is one example where this behaviour can occur.

      boolean isValidBranching = false;

      for (ARGState child: e.getChildren()) {
        CFAEdge t = e.getEdgeToChild(child);

        final PredicateAbstractState childPe = AbstractStates.extractStateByType(child, PredicateAbstractState.class);

        final BooleanFormula pred = bfmgr.makeVariable(
            String.format("%s_%d_%d", BRANCHING_PREDICATE_NAME,
                e.getStateId(), child.getStateId()), 0);

        // Create formula by edge, be sure to use the correct SSA indices!
        PathFormula pf = pe.getPathFormula();
        pf = this.makeEmptyPathFormula(pf); // reset everything except SSAMap

        if (t instanceof AssumeEdge) {
          pf = this.makeAnd(pf, t); // conjunct with edge
          isValidBranching = true;
        }

<<<<<<< HEAD
        FluentIterable<CFAEdge> outgoingEdges = from(pathElement.getChildren()).transform(
            child -> pathElement.getEdgeToChild(child));
        if (!outgoingEdges.allMatch(Predicates.instanceOf(AssumeEdge.class))) {
          if (from(pathElement.getChildren()).anyMatch(AbstractStates.IS_TARGET_STATE)) {
            // We expect this situation of one of the children is a target state created by PredicateCPA.
            continue;
          } else {
            logger.log(Level.WARNING, "ARG branching without AssumeEdge at ARG node " + pathElement.getStateId() + ".");
            return bfmgr.makeBoolean(true);
          }
=======
        // 2. Encode assumptions from AbstractStateWithAssumptions
        //    ATTENTION: The SSA indices can be different compared to the SSAs of the
        //      abstract state 'e'; reason: the assumes get encoded in 'strengthening'
        //      which is executed AFTER the 'transfer' has been performed.
        //
        if (pf.getLength() == 0) {
          // If the operation was no assume,
          //  we have to consider the SSA indices that are valid
          //  AFTER the (non-assume) operation has been encoded.
          pf = childPe.getPathFormula();
          pf = this.makeEmptyPathFormula(pf); // reset everything except SSAMap
>>>>>>> aaaa126a
        }

        Collection<AbstractStateWithAssumptions> assumtionStates = AbstractStates.extractStatesByType(
            child, AbstractStateWithAssumptions.class);

        for (AbstractStateWithAssumptions stateWithAssumes: assumtionStates) {
          List<AssumeEdge> assumes = stateWithAssumes.getAsAssumeEdges(t.getPredecessor().getFunctionName());
          for (AssumeEdge a: assumes) {
            pf = this.makeAnd(pf, a);
            isValidBranching = true;
          }
        }

<<<<<<< HEAD
        BooleanFormula pred = bfmgr.makeVariable(BRANCHING_PREDICATE_NAME + pathElement.getStateId());

        // create formula by edge, be sure to use the correct SSA indices!
        // TODO the class PathFormulaManagerImpl should not depend on PredicateAbstractState,
        // it is used without PredicateCPA as well.
        PathFormula pf;
        PredicateAbstractState pe = AbstractStates.extractStateByType(pathElement, PredicateAbstractState.class);
        if (pe == null) {
          logger.log(Level.WARNING, "Cannot find precise error path information without PredicateCPA");
          return bfmgr.makeBoolean(true);
        } else {
          pf = pe.getPathFormula();
=======
        if (child.isTarget() || child.getChildren().isEmpty()) {
          // We might have performed a "split" before entering the target state
          isValidBranching = true;
>>>>>>> aaaa126a
        }

        final BooleanFormula equiv = bfmgr.equivalence(pred, pf.getFormula());
        branchingFormula = bfmgr.and(branchingFormula, equiv);
      }

      Preconditions.checkState(isValidBranching, "The ARG must perform branchings only with ASSUMES!");
    }

    return branchingFormula;
  }

  /**
   * Extract the information about the branching predicates created by
   * {@link #buildBranchingFormula(Iterable)} from a satisfying assignment.
   *
   * A map is created that stores for each ARGState (using its element id as
   * the map key) which edge was taken (the positive or the negated one).
   *
   * @param model A satisfying assignment that should contain values for branching predicates.
   * @return A map from ARG state id to a boolean value indicating direction.
   */
  @Override
<<<<<<< HEAD
  public Map<Integer, Boolean> getBranchingPredicateValuesFromModel(Iterable<ValueAssignment> model) {
    // Do not use fmgr here, this fails if a separate solver is used for interpolation.
    if (!model.iterator().hasNext()) {
=======
  public Multimap<Integer, Integer> getBranchingPredicateValuesFromModel(Model model) {
    if (model.isEmpty()) {
>>>>>>> aaaa126a
      logger.log(Level.WARNING, "No satisfying assignment given by solver!");
      return HashMultimap.<Integer, Integer>create();
    }

<<<<<<< HEAD
    Map<Integer, Boolean> preds = Maps.newHashMap();
    for (ValueAssignment entry : model) {
      String canonicalName = entry.getName();

      if (entry.getKey() instanceof BooleanFormula) {
        String name = BRANCHING_PREDICATE_NAME_PATTERN.matcher(canonicalName).replaceFirst("");
        if (!name.equals(canonicalName)) {
          // pattern matched, so it's a variable with __ART__ in it
=======
    Multimap<Integer, Integer> preds = HashMultimap.<Integer, Integer>create();

    for (Map.Entry<AssignableTerm, Object> entry : model.entrySet()) {
      AssignableTerm a = entry.getKey();
      String canonicalName = FormulaManagerView.parseName(a.getName()).getFirstNotNull();
      if (a instanceof Variable && a.getType() == TermType.Boolean) {

        Matcher matcher = BRANCHING_PREDICATE_NAME_PATTERN.matcher(canonicalName);
        if (matcher.matches()) {
          // Pattern matched, so it's a variable with __ART__ in it
>>>>>>> aaaa126a

          // No NumberFormatException because of RegExp match earlier!
          final int sourceStateId = Integer.parseInt(matcher.group(1));
          final int targetStateId = Integer.parseInt(matcher.group(2));
          final boolean isTrue = (Boolean) entry.getValue();

          if (isTrue) {
            preds.put(sourceStateId, targetStateId);
          }
        }
      }
    }
    return preds;
  }

  @Override
  public Formula expressionToFormula(PathFormula pFormula,
      CIdExpression expr,
      CFAEdge edge) throws UnrecognizedCCodeException {
    return converter.buildTermFromPathFormula(pFormula, expr, edge);
  }

  @Override
  public BooleanFormula buildImplicationTestAsUnsat(PathFormula pF1, PathFormula pF2) throws InterruptedException {
    BooleanFormula bF = pF2.getFormula();
    bF = bfmgr.not(bF);
    bF = bfmgr.and(addMergeAssumptions(pF1.getFormula(), pF1.getSsa(), pF1.getPointerTargetSet(), pF2.getSsa()), bF);

    return bF;
  }

}<|MERGE_RESOLUTION|>--- conflicted
+++ resolved
@@ -28,15 +28,9 @@
 
 import com.google.common.annotations.VisibleForTesting;
 import com.google.common.base.Optional;
-<<<<<<< HEAD
-import com.google.common.base.Predicates;
-import com.google.common.collect.FluentIterable;
-import com.google.common.collect.Maps;
-=======
 import com.google.common.base.Preconditions;
 import com.google.common.collect.HashMultimap;
 import com.google.common.collect.Multimap;
->>>>>>> aaaa126a
 
 import org.sosy_lab.common.ShutdownNotifier;
 import org.sosy_lab.common.collect.MapsDifference;
@@ -68,36 +62,28 @@
 import org.sosy_lab.cpachecker.util.predicates.pathformula.ctoformula.CtoFormulaConverter;
 import org.sosy_lab.cpachecker.util.predicates.pathformula.ctoformula.CtoFormulaTypeHandler;
 import org.sosy_lab.cpachecker.util.predicates.pathformula.ctoformula.FormulaEncodingOptions;
-import org.sosy_lab.cpachecker.util.predicates.pathformula.heaparray.CToFormulaConverterWithHeapArray;
 import org.sosy_lab.cpachecker.util.predicates.pathformula.pointeraliasing.CToFormulaConverterWithPointerAliasing;
 import org.sosy_lab.cpachecker.util.predicates.pathformula.pointeraliasing.FormulaEncodingWithPointerAliasingOptions;
 import org.sosy_lab.cpachecker.util.predicates.pathformula.pointeraliasing.PointerTarget;
 import org.sosy_lab.cpachecker.util.predicates.pathformula.pointeraliasing.PointerTargetSet;
 import org.sosy_lab.cpachecker.util.predicates.pathformula.pointeraliasing.TypeHandlerWithPointerAliasing;
-import org.sosy_lab.cpachecker.util.predicates.smt.ArrayFormulaManagerView;
 import org.sosy_lab.cpachecker.util.predicates.smt.BooleanFormulaManagerView;
 import org.sosy_lab.cpachecker.util.predicates.smt.FormulaManagerView;
 import org.sosy_lab.cpachecker.util.predicates.smt.FunctionFormulaManagerView;
-import org.sosy_lab.cpachecker.util.predicates.smt.QuantifiedFormulaManagerView;
-import org.sosy_lab.solver.api.ArrayFormula;
+import org.sosy_lab.solver.AssignableTerm;
+import org.sosy_lab.solver.AssignableTerm.Variable;
+import org.sosy_lab.solver.Model;
+import org.sosy_lab.solver.TermType;
 import org.sosy_lab.solver.api.BooleanFormula;
 import org.sosy_lab.solver.api.Formula;
 import org.sosy_lab.solver.api.FormulaType;
-import org.sosy_lab.solver.api.Model.ValueAssignment;
 
 import java.util.ArrayList;
-<<<<<<< HEAD
-import java.util.Collections;
-import java.util.List;
-import java.util.Map;
-import java.util.logging.Level;
-=======
 import java.util.Collection;
 import java.util.List;
 import java.util.Map;
 import java.util.logging.Level;
 import java.util.regex.Matcher;
->>>>>>> aaaa126a
 import java.util.regex.Pattern;
 
 /**
@@ -119,16 +105,6 @@
   @Option(secure=true, description="Call 'simplify' on generated formulas.")
   private boolean simplifyGeneratedPathFormulas = false;
 
-  @Option(secure = true, description = "Use the theory of arrays for heap memory abstraction. "
-      + "This supports pointer aliasing and replaces the option \"handlePointerAliasing\".")
-  private boolean handleHeapArray = false;
-
-  @Option(secure = true, description = "Use quantifiers together with the heap-array converter. "
-      + "This requires the option \"handleHeapArray=true\" and a SMT solver that is capable of the "
-      + "theory of arrays and quantifiers (e.g. Z3 or PRINCESS). Universal quantifiers will only "
-      + "be introduced for array initializer statements.")
-  private boolean useQuantifiersOnArrays = false;
-
   private static final String BRANCHING_PREDICATE_NAME = "__ART__";
   private static final Pattern BRANCHING_PREDICATE_NAME_PATTERN = Pattern.compile(
       "^.*" + BRANCHING_PREDICATE_NAME + "_(\\d+)_(\\d+)$");
@@ -141,7 +117,6 @@
   private final FormulaManagerView fmgr;
   private final BooleanFormulaManagerView bfmgr;
   private final FunctionFormulaManagerView ffmgr;
-  private final ArrayFormulaManagerView afmgr;
   private final CtoFormulaConverter converter;
   private final CtoFormulaTypeHandler typeHandler;
   private final LogManager logger;
@@ -149,6 +124,8 @@
 
   @Option(secure=true, description="add special information to formulas about non-deterministic functions")
   private boolean useNondetFlags = false;
+
+  private final AnalysisDirection direction;
 
   @Deprecated
   public PathFormulaManagerImpl(FormulaManagerView pFmgr,
@@ -184,52 +161,29 @@
     logger = pLogger;
     shutdownNotifier = pShutdownNotifier;
 
+    direction = pDirection;
+
     if (handleArrays) {
-      afmgr = fmgr.getArrayFormulaManager();
       final FormulaEncodingOptions options = new FormulaEncodingOptions(config);
       typeHandler = new CtoFormulaTypeHandlerWithArrays(pLogger, pMachineModel);
       converter = new CToFormulaConverterWithArrays(options, fmgr, pMachineModel,
-          pVariableClassification, logger, shutdownNotifier, typeHandler, pDirection);
-
-      logger.log(Level.WARNING,
-          "Handling of pointer aliasing is disabled, analysis is unsound if aliased pointers exist.");
-
-    } else if (handleHeapArray) {
-      afmgr = fmgr.getArrayFormulaManager();
-      final FormulaEncodingWithPointerAliasingOptions options =
-          new FormulaEncodingWithPointerAliasingOptions(config);
-      TypeHandlerWithPointerAliasing aliasingTypeHandler =
-          new TypeHandlerWithPointerAliasing(pLogger, pMachineModel, options);
-      typeHandler = aliasingTypeHandler;
-
-      if (useQuantifiersOnArrays) {
-        QuantifiedFormulaManagerView qfmgr = fmgr.getQuantifiedFormulaManager();
-        assert qfmgr != null : "To use the analysis with option \"cpa.predicate"
-              + ".useQuantifiersOnArrays=true\", you have to use a solver supporting quantifier "
-              + "theories!";
-
-        converter = new CToFormulaConverterWithHeapArray(options, fmgr, pMachineModel,
-            pVariableClassification, logger, shutdownNotifier, aliasingTypeHandler, pDirection,
-            qfmgr);
-      } else {
-        converter = new CToFormulaConverterWithHeapArray(options, fmgr, pMachineModel,
-            pVariableClassification, logger, shutdownNotifier, aliasingTypeHandler, pDirection);
-      }
+          pVariableClassification, logger, shutdownNotifier, typeHandler, direction);
+
+      logger.log(Level.WARNING, "Handling of pointer aliasing is disabled, analysis is unsound if aliased pointers exist.");
+
     } else if (handlePointerAliasing) {
-      afmgr = null;
       final FormulaEncodingWithPointerAliasingOptions options = new FormulaEncodingWithPointerAliasingOptions(config);
       TypeHandlerWithPointerAliasing aliasingTypeHandler = new TypeHandlerWithPointerAliasing(pLogger, pMachineModel, options);
       typeHandler = aliasingTypeHandler;
       converter = new CToFormulaConverterWithPointerAliasing(options, fmgr,
           pMachineModel, pVariableClassification, logger, shutdownNotifier,
-          aliasingTypeHandler, pDirection);
+          aliasingTypeHandler, direction);
 
     } else {
-      afmgr = null;
       final FormulaEncodingOptions options = new FormulaEncodingOptions(config);
       typeHandler = new CtoFormulaTypeHandler(pLogger, pMachineModel);
       converter = new CtoFormulaConverter(options, fmgr, pMachineModel,
-          pVariableClassification, logger, shutdownNotifier, typeHandler, pDirection);
+          pVariableClassification, logger, shutdownNotifier, typeHandler, direction);
 
       logger.log(Level.WARNING, "Handling of pointer aliasing is disabled, analysis is unsound if aliased pointers exist.");
     }
@@ -476,12 +430,11 @@
 
     if (useNondetFlags && symbolName.equals(NONDET_FLAG_VARIABLE)) {
       return makeSsaNondetFlagMerger(oldIndex, newIndex);
-    } else if (handleHeapArray && CToFormulaConverterWithHeapArray.isSMTArray(symbolName)) {
-      assert symbolName.equals(CToFormulaConverterWithHeapArray.getArrayName(symbolType));
-      return makeSsaArrayMerger(symbolName, symbolType, oldIndex, newIndex);
+
     } else if (CToFormulaConverterWithPointerAliasing.isUF(symbolName)) {
       assert symbolName.equals(CToFormulaConverterWithPointerAliasing.getUFName(symbolType));
       return makeSsaUFMerger(symbolName, symbolType, oldIndex, newIndex, oldPts);
+
     } else {
       return makeSsaVariableMerger(symbolName, symbolType, oldIndex, newIndex);
     }
@@ -504,22 +457,6 @@
     final Formula newVariable = fmgr.makeVariable(variableFormulaType, variableName, newIndex);
 
     return fmgr.assignment(newVariable, oldVariable);
-  }
-
-  private BooleanFormula makeSsaArrayMerger(
-      final String pFunctionName,
-      final CType pReturnType,
-      final int pOldIndex,
-      final int pNewIndex) {
-    assert pOldIndex < pNewIndex;
-    final FormulaType<?> returnFormulaType = converter.getFormulaTypeFromCType(pReturnType);
-    final ArrayFormula<?, ?> newArray =
-        afmgr.makeArray(
-            pFunctionName + "@" + pNewIndex, FormulaType.IntegerType, returnFormulaType);
-    final ArrayFormula<?, ?> oldArray =
-        afmgr.makeArray(
-            pFunctionName + "@" + pOldIndex, FormulaType.IntegerType, returnFormulaType);
-    return fmgr.makeEqual(newArray, oldArray);
   }
 
   private BooleanFormula makeSsaUFMerger(final String functionName,
@@ -536,15 +473,14 @@
       final Formula targetAddress = fmgr.makePlus(fmgr.makeVariable(typeHandler.getPointerType(), target.getBaseName()),
                                                   fmgr.makeNumber(typeHandler.getPointerType(), target.getOffset()));
 
-      final BooleanFormula retention= fmgr.assignment(
-            ffmgr.declareAndCallUninterpretedFunction(functionName,
-                newIndex,
-                returnFormulaType,
-                targetAddress),
-            ffmgr.declareAndCallUninterpretedFunction(functionName,
-                oldIndex,
-                returnFormulaType,
-                targetAddress));
+      final BooleanFormula retention = fmgr.assignment(ffmgr.declareAndCallUninterpretedFunction(functionName,
+                                                                              newIndex,
+                                                                              returnFormulaType,
+                                                                              targetAddress),
+                                                      ffmgr.declareAndCallUninterpretedFunction(functionName,
+                                                                              oldIndex,
+                                                                              returnFormulaType,
+                                                                              targetAddress));
       result = fmgr.makeAnd(result, retention);
     }
 
@@ -668,18 +604,6 @@
           isValidBranching = true;
         }
 
-<<<<<<< HEAD
-        FluentIterable<CFAEdge> outgoingEdges = from(pathElement.getChildren()).transform(
-            child -> pathElement.getEdgeToChild(child));
-        if (!outgoingEdges.allMatch(Predicates.instanceOf(AssumeEdge.class))) {
-          if (from(pathElement.getChildren()).anyMatch(AbstractStates.IS_TARGET_STATE)) {
-            // We expect this situation of one of the children is a target state created by PredicateCPA.
-            continue;
-          } else {
-            logger.log(Level.WARNING, "ARG branching without AssumeEdge at ARG node " + pathElement.getStateId() + ".");
-            return bfmgr.makeBoolean(true);
-          }
-=======
         // 2. Encode assumptions from AbstractStateWithAssumptions
         //    ATTENTION: The SSA indices can be different compared to the SSAs of the
         //      abstract state 'e'; reason: the assumes get encoded in 'strengthening'
@@ -691,7 +615,6 @@
           //  AFTER the (non-assume) operation has been encoded.
           pf = childPe.getPathFormula();
           pf = this.makeEmptyPathFormula(pf); // reset everything except SSAMap
->>>>>>> aaaa126a
         }
 
         Collection<AbstractStateWithAssumptions> assumtionStates = AbstractStates.extractStatesByType(
@@ -705,24 +628,9 @@
           }
         }
 
-<<<<<<< HEAD
-        BooleanFormula pred = bfmgr.makeVariable(BRANCHING_PREDICATE_NAME + pathElement.getStateId());
-
-        // create formula by edge, be sure to use the correct SSA indices!
-        // TODO the class PathFormulaManagerImpl should not depend on PredicateAbstractState,
-        // it is used without PredicateCPA as well.
-        PathFormula pf;
-        PredicateAbstractState pe = AbstractStates.extractStateByType(pathElement, PredicateAbstractState.class);
-        if (pe == null) {
-          logger.log(Level.WARNING, "Cannot find precise error path information without PredicateCPA");
-          return bfmgr.makeBoolean(true);
-        } else {
-          pf = pe.getPathFormula();
-=======
         if (child.isTarget() || child.getChildren().isEmpty()) {
           // We might have performed a "split" before entering the target state
           isValidBranching = true;
->>>>>>> aaaa126a
         }
 
         final BooleanFormula equiv = bfmgr.equivalence(pred, pf.getFormula());
@@ -746,28 +654,12 @@
    * @return A map from ARG state id to a boolean value indicating direction.
    */
   @Override
-<<<<<<< HEAD
-  public Map<Integer, Boolean> getBranchingPredicateValuesFromModel(Iterable<ValueAssignment> model) {
-    // Do not use fmgr here, this fails if a separate solver is used for interpolation.
-    if (!model.iterator().hasNext()) {
-=======
   public Multimap<Integer, Integer> getBranchingPredicateValuesFromModel(Model model) {
     if (model.isEmpty()) {
->>>>>>> aaaa126a
       logger.log(Level.WARNING, "No satisfying assignment given by solver!");
       return HashMultimap.<Integer, Integer>create();
     }
 
-<<<<<<< HEAD
-    Map<Integer, Boolean> preds = Maps.newHashMap();
-    for (ValueAssignment entry : model) {
-      String canonicalName = entry.getName();
-
-      if (entry.getKey() instanceof BooleanFormula) {
-        String name = BRANCHING_PREDICATE_NAME_PATTERN.matcher(canonicalName).replaceFirst("");
-        if (!name.equals(canonicalName)) {
-          // pattern matched, so it's a variable with __ART__ in it
-=======
     Multimap<Integer, Integer> preds = HashMultimap.<Integer, Integer>create();
 
     for (Map.Entry<AssignableTerm, Object> entry : model.entrySet()) {
@@ -778,7 +670,6 @@
         Matcher matcher = BRANCHING_PREDICATE_NAME_PATTERN.matcher(canonicalName);
         if (matcher.matches()) {
           // Pattern matched, so it's a variable with __ART__ in it
->>>>>>> aaaa126a
 
           // No NumberFormatException because of RegExp match earlier!
           final int sourceStateId = Integer.parseInt(matcher.group(1));
