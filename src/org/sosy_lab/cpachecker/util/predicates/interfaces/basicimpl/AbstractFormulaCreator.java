/*
 *  CPAchecker is a tool for configurable software verification.
 *  This file is part of CPAchecker.
 *
 *  Copyright (C) 2007-2012  Dirk Beyer
 *  All rights reserved.
 *
 *  Licensed under the Apache License, Version 2.0 (the "License");
 *  you may not use this file except in compliance with the License.
 *  You may obtain a copy of the License at
 *
 *      http://www.apache.org/licenses/LICENSE-2.0
 *
 *  Unless required by applicable law or agreed to in writing, software
 *  distributed under the License is distributed on an "AS IS" BASIS,
 *  WITHOUT WARRANTIES OR CONDITIONS OF ANY KIND, either express or implied.
 *  See the License for the specific language governing permissions and
 *  limitations under the License.
 *
 *
 *  CPAchecker web page:
 *    http://cpachecker.sosy-lab.org
 */
package org.sosy_lab.cpachecker.util.predicates.interfaces.basicimpl;

import org.sosy_lab.cpachecker.util.predicates.interfaces.BitvectorFormula;
import org.sosy_lab.cpachecker.util.predicates.interfaces.BooleanFormula;
import org.sosy_lab.cpachecker.util.predicates.interfaces.Formula;
import org.sosy_lab.cpachecker.util.predicates.interfaces.RationalFormula;



/**
 * This is the central instance for encapsulating formulas.
 * With instances of this class you can also change the internal solver-types used by the solver.
 * @param <TFormulaInfo> the solver specific type.
 * @param <TType> the solver specific type for formula-types.
 * @param <TEnv> the solver specific environment.
 */
public abstract class AbstractFormulaCreator<TFormulaInfo, TType, TEnv> implements FormulaCreator<TFormulaInfo> {

  private final TType boolType;
  private final TType numberType;
  private final TEnv environment;

  public TEnv getEnv() {
    return environment;
  }

  protected AbstractFormulaCreator(
      TEnv env,
      TType boolType,
      TType numberType
      ) {
    this.boolType = boolType;
    this.numberType = numberType;
<<<<<<< HEAD
    this.bittype = bittype;
    this.environment = env;
=======
    this.mathsatEnv = mathsatEnv;
>>>>>>> c78b69a1
  }

  @SuppressWarnings("unchecked")
  @Override
  public TFormulaInfo extractInfo(Formula pT) {
    return ((AbstractFormula<TFormulaInfo>)pT).getFormulaInfo();
  }

  @Override
  @SuppressWarnings("unchecked")
  public <T extends Formula> T encapsulate(Class<T> pClazz, TFormulaInfo pTerm) {
    AbstractFormula<TFormulaInfo> f;
    if (pClazz == BitvectorFormula.class) {
      f = new BitvectorFormulaImpl<>(pTerm);
    } else if (pClazz == RationalFormula.class) {
      f = new RationalFormulaImpl<>(pTerm);
    } else if (pClazz == BooleanFormula.class) {
      f = new BooleanFormulaImpl<>(pTerm);
    } else {
      throw new IllegalArgumentException("invalid interface type");
    }

    return (T)f;
  }

  public abstract TType getBittype(int bitwidth);

  public TType getBoolType() {
    return boolType;
  }

  public TType getNumberType() {
    return numberType;
  }

  protected abstract TFormulaInfo makeVariable(TType type, String varName) ;
}<|MERGE_RESOLUTION|>--- conflicted
+++ resolved
@@ -54,12 +54,7 @@
       ) {
     this.boolType = boolType;
     this.numberType = numberType;
-<<<<<<< HEAD
-    this.bittype = bittype;
     this.environment = env;
-=======
-    this.mathsatEnv = mathsatEnv;
->>>>>>> c78b69a1
   }
 
   @SuppressWarnings("unchecked")
