/*
 *  CPAchecker is a tool for configurable software verification.
 *  This file is part of CPAchecker.
 *
 *  Copyright (C) 2007-2014  Dirk Beyer
 *  All rights reserved.
 *
 *  Licensed under the Apache License, Version 2.0 (the "License");
 *  you may not use this file except in compliance with the License.
 *  You may obtain a copy of the License at
 *
 *      http://www.apache.org/licenses/LICENSE-2.0
 *
 *  Unless required by applicable law or agreed to in writing, software
 *  distributed under the License is distributed on an "AS IS" BASIS,
 *  WITHOUT WARRANTIES OR CONDITIONS OF ANY KIND, either express or implied.
 *  See the License for the specific language governing permissions and
 *  limitations under the License.
 *
 *
 *  CPAchecker web page:
 *    http://cpachecker.sosy-lab.org
 */
package org.sosy_lab.cpachecker.util.coverage;

import static com.google.common.base.Predicates.notNull;
import static com.google.common.collect.FluentIterable.from;
import static org.sosy_lab.cpachecker.util.AbstractStates.EXTRACT_LOCATION;

import com.google.common.collect.HashMultiset;
<<<<<<< HEAD
import com.google.common.collect.Iterables;
=======
>>>>>>> aaaa126a
import com.google.common.collect.Lists;
import com.google.common.collect.Multiset;

import org.sosy_lab.common.configuration.Configuration;
import org.sosy_lab.common.configuration.InvalidConfigurationException;
import org.sosy_lab.common.configuration.Option;
import org.sosy_lab.common.configuration.Options;
import org.sosy_lab.common.log.LogManager;
import org.sosy_lab.cpachecker.cfa.CFA;
import org.sosy_lab.cpachecker.cfa.ast.AFunctionDeclaration;
import org.sosy_lab.cpachecker.cfa.ast.FileLocation;
import org.sosy_lab.cpachecker.cfa.model.ADeclarationEdge;
import org.sosy_lab.cpachecker.cfa.model.AssumeEdge;
import org.sosy_lab.cpachecker.cfa.model.CFAEdge;
import org.sosy_lab.cpachecker.cfa.model.CFANode;
import org.sosy_lab.cpachecker.cfa.model.FunctionEntryNode;
import org.sosy_lab.cpachecker.core.interfaces.AbstractState;
import org.sosy_lab.cpachecker.core.reachedset.ForwardingReachedSet;
import org.sosy_lab.cpachecker.core.reachedset.ReachedSet;
import org.sosy_lab.cpachecker.cpa.arg.ARGState;
import org.sosy_lab.cpachecker.util.AbstractStates;

import java.io.PrintStream;
import java.util.Collection;
import java.util.HashMap;
<<<<<<< HEAD
import java.util.List;
=======
>>>>>>> aaaa126a
import java.util.Map;
import java.util.Set;

/**
 * Class responsible for extracting coverage information from ReachedSet and CFA
 * and writing it into a file.
 */
@Options
public class CoverageReport {

  @Option(secure=true,
      name="coverage.enabled",
      description="Compute and export information about the verification coverage?")
  private boolean enabled = true;

  private final Collection<CoverageWriter> reportWriters;

  private void registerWriterIfEnabled(CoverageWriter pReportWriter) {
    if (pReportWriter.isEnabled()) {
      this.reportWriters.add(pReportWriter);
    }
  }

  public CoverageReport(Configuration pConfig, LogManager pLogger)
      throws InvalidConfigurationException {

    pConfig.inject(this);

    this.reportWriters = Lists.newArrayList();

    registerWriterIfEnabled(new CoverageReportGcov(pConfig, pLogger));
    registerWriterIfEnabled(new CoverageReportStdoutSummary(pConfig));
  }

  public void writeCoverageReport(
      final PrintStream pStatisticsOutput,
      final ReachedSet pReached,
      final CFA pCfa) {

    if (!enabled || reportWriters.isEmpty()) {
      return;
    }

    Multiset<FunctionEntryNode> reachedLocations = getFunctionEntriesFromReached(pReached);

    Map<String, FileCoverageInformation> infosPerFile = new HashMap<>();

    // Add information about existing functions
    for (FunctionEntryNode entryNode : pCfa.getAllFunctionHeads()) {
      final FileLocation loc = entryNode.getFileLocation();
      if (loc.getStartingLineNumber() == 0) {
        // dummy location
        continue;
      }
      final String functionName = entryNode.getFunctionName();
      final FileCoverageInformation infos = getFileInfoTarget(loc, infosPerFile);

      final int startingLine = loc.getStartingLineInOrigin();
      final int endingLine = loc.getEndingLineNumber() - loc.getStartingLineNumber() + loc.getStartingLineInOrigin();

      infos.addExistingFunction(functionName, startingLine, endingLine);

      if (reachedLocations.contains(entryNode)) {
        infos.addVisitedFunction(entryNode.getFunctionName(), reachedLocations.count(entryNode));
      }
    }

    //Add information about existing locations
    for (CFANode node : pCfa.getAllNodes()) {
      for (int i = 0; i < node.getNumLeavingEdges(); i++) {
        handleExistedEdge(node.getLeavingEdge(i), infosPerFile);
      }
    }

    Set<CFANode> reachedNodes = from(pReached)
                                .transform(EXTRACT_LOCATION)
                                .filter(notNull())
                                .toSet();
    //Add information about visited locations
    for (AbstractState state : pReached) {
      ARGState argState = AbstractStates.extractStateByType(state, ARGState.class);
      if (argState != null ) {
        for (ARGState child : argState.getChildren()) {
          if (!child.isCovered()) {
            List<CFAEdge> edges = argState.getEdgesToChild(child);
            if (edges.size() > 1) {
              for (CFAEdge innerEdge : edges) {
                handleCoveredEdge(innerEdge, infosPerFile);
              }

              //BAM produces paths with no edge connection thus the list will be empty
            } else if (!edges.isEmpty()) {
              handleCoveredEdge(Iterables.getOnlyElement(edges), infosPerFile);
            }
          }
        }
      } else {
        //Simple kind of analysis
        //Cover all edges from reached nodes
        //It is less precise, but without ARG it is impossible to know what path we chose
        CFANode node = AbstractStates.extractLocation(state);
        for (int i = 0; i < node.getNumLeavingEdges(); i++) {
          CFAEdge edge = node.getLeavingEdge(i);
          if (reachedNodes.contains(edge.getSuccessor())) {
            handleCoveredEdge(edge, infosPerFile);
          }
        }
      }
    }

    for (CoverageWriter w: reportWriters) {
      w.write(infosPerFile, pStatisticsOutput);
    }

  }

  private void handleExistedEdge(
      final CFAEdge pEdge,
      final Map<String, FileCoverageInformation> pCollectors) {

    final FileLocation loc = pEdge.getFileLocation();
    if (loc.getStartingLineNumber() == 0) {
      // dummy location
      return;
    }
    if (pEdge instanceof ADeclarationEdge
        && (((ADeclarationEdge)pEdge).getDeclaration() instanceof AFunctionDeclaration)) {
      // Function declarations span the complete body, this is not desired.
      return;
    }

    final FileCoverageInformation collector = getFileInfoTarget(loc, pCollectors);

    if (pEdge instanceof AssumeEdge) {
      collector.addExistingAssume((AssumeEdge) pEdge);
    }

    collector.addExistingLine(pEdge.getLineNumber());
  }


  private void handleCoveredEdge(
      final CFAEdge pEdge,
      final Map<String, FileCoverageInformation> pCollectors) {

    FileLocation loc = pEdge.getFileLocation();
    if (loc.getStartingLineNumber() == 0) {
      return;
    }
    if (pEdge instanceof ADeclarationEdge
        && (((ADeclarationEdge)pEdge).getDeclaration() instanceof AFunctionDeclaration)) {
      return;
    }

    final FileCoverageInformation collector = getFileInfoTarget(loc, pCollectors);

    if (pEdge instanceof AssumeEdge) {
      collector.addVisitedAssume((AssumeEdge) pEdge);
    }

    collector.addVisitedLine(pEdge.getLineNumber());
  }

  private FileCoverageInformation getFileInfoTarget(
      final FileLocation pLoc,
      final Map<String, FileCoverageInformation> pTargets) {

    assert pLoc.getStartingLineNumber() != 0; // Cannot produce coverage info for dummy file location

    String file = pLoc.getFileName();
    FileCoverageInformation fileInfos = pTargets.get(file);

    if (fileInfos == null) {
      fileInfos = new FileCoverageInformation();
      pTargets.put(file, fileInfos);
    }

    return fileInfos;
  }

  private Multiset<FunctionEntryNode> getFunctionEntriesFromReached(ReachedSet pReached) {
    if (pReached instanceof ForwardingReachedSet) {
      pReached = ((ForwardingReachedSet)pReached).getDelegate();
    }
    return HashMultiset.create(from(pReached)
                .transform(EXTRACT_LOCATION)
                .filter(notNull())
                .filter(FunctionEntryNode.class)
                .toList());
  }

}<|MERGE_RESOLUTION|>--- conflicted
+++ resolved
@@ -28,10 +28,6 @@
 import static org.sosy_lab.cpachecker.util.AbstractStates.EXTRACT_LOCATION;
 
 import com.google.common.collect.HashMultiset;
-<<<<<<< HEAD
-import com.google.common.collect.Iterables;
-=======
->>>>>>> aaaa126a
 import com.google.common.collect.Lists;
 import com.google.common.collect.Multiset;
 
@@ -48,6 +44,7 @@
 import org.sosy_lab.cpachecker.cfa.model.CFAEdge;
 import org.sosy_lab.cpachecker.cfa.model.CFANode;
 import org.sosy_lab.cpachecker.cfa.model.FunctionEntryNode;
+import org.sosy_lab.cpachecker.cfa.model.MultiEdge;
 import org.sosy_lab.cpachecker.core.interfaces.AbstractState;
 import org.sosy_lab.cpachecker.core.reachedset.ForwardingReachedSet;
 import org.sosy_lab.cpachecker.core.reachedset.ReachedSet;
@@ -57,10 +54,6 @@
 import java.io.PrintStream;
 import java.util.Collection;
 import java.util.HashMap;
-<<<<<<< HEAD
-import java.util.List;
-=======
->>>>>>> aaaa126a
 import java.util.Map;
 import java.util.Set;
 
@@ -131,7 +124,14 @@
     //Add information about existing locations
     for (CFANode node : pCfa.getAllNodes()) {
       for (int i = 0; i < node.getNumLeavingEdges(); i++) {
-        handleExistedEdge(node.getLeavingEdge(i), infosPerFile);
+        CFAEdge edge = node.getLeavingEdge(i);
+        if (edge instanceof MultiEdge) {
+          for (CFAEdge innerEdge : ((MultiEdge)edge).getEdges()) {
+            handleExistedEdge(innerEdge, infosPerFile);
+          }
+        } else {
+          handleExistedEdge(edge, infosPerFile);
+        }
       }
     }
 
@@ -145,15 +145,13 @@
       if (argState != null ) {
         for (ARGState child : argState.getChildren()) {
           if (!child.isCovered()) {
-            List<CFAEdge> edges = argState.getEdgesToChild(child);
-            if (edges.size() > 1) {
-              for (CFAEdge innerEdge : edges) {
+            CFAEdge edge = argState.getEdgeToChild(child);
+            if (edge instanceof MultiEdge) {
+              for (CFAEdge innerEdge : ((MultiEdge)edge).getEdges()) {
                 handleCoveredEdge(innerEdge, infosPerFile);
               }
-
-              //BAM produces paths with no edge connection thus the list will be empty
-            } else if (!edges.isEmpty()) {
-              handleCoveredEdge(Iterables.getOnlyElement(edges), infosPerFile);
+            } else {
+              handleCoveredEdge(edge, infosPerFile);
             }
           }
         }
@@ -165,7 +163,13 @@
         for (int i = 0; i < node.getNumLeavingEdges(); i++) {
           CFAEdge edge = node.getLeavingEdge(i);
           if (reachedNodes.contains(edge.getSuccessor())) {
-            handleCoveredEdge(edge, infosPerFile);
+            if (edge instanceof MultiEdge) {
+              for (CFAEdge innerEdge : ((MultiEdge)edge).getEdges()) {
+                handleCoveredEdge(innerEdge, infosPerFile);
+              }
+            } else {
+              handleCoveredEdge(edge, infosPerFile);
+            }
           }
         }
       }
@@ -205,6 +209,11 @@
   private void handleCoveredEdge(
       final CFAEdge pEdge,
       final Map<String, FileCoverageInformation> pCollectors) {
+
+    if (pEdge == null) {
+      //BAM is working
+      return;
+    }
 
     FileLocation loc = pEdge.getFileLocation();
     if (loc.getStartingLineNumber() == 0) {
