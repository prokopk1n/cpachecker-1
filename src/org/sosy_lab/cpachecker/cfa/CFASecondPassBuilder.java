/*
 *  CPAchecker is a tool for configurable software verification.
 *  This file is part of CPAchecker.
 *
 *  Copyright (C) 2007-2010  Dirk Beyer
 *  All rights reserved.
 *
 *  Licensed under the Apache License, Version 2.0 (the "License");
 *  you may not use this file except in compliance with the License.
 *  You may obtain a copy of the License at
 *
 *      http://www.apache.org/licenses/LICENSE-2.0
 *
 *  Unless required by applicable law or agreed to in writing, software
 *  distributed under the License is distributed on an "AS IS" BASIS,
 *  WITHOUT WARRANTIES OR CONDITIONS OF ANY KIND, either express or implied.
 *  See the License for the specific language governing permissions and
 *  limitations under the License.
 *
 *
 *  CPAchecker web page:
 *    http://cpachecker.sosy-lab.org
 */
package org.sosy_lab.cpachecker.cfa;

import java.util.ArrayDeque;
import java.util.ArrayList;
import java.util.Deque;
import java.util.HashSet;
import java.util.List;
import java.util.Map;
import java.util.Set;

import org.sosy_lab.cpachecker.cfa.ast.IASTBinaryExpression;
import org.sosy_lab.cpachecker.cfa.ast.IASTExpression;
import org.sosy_lab.cpachecker.cfa.ast.IASTExpressionList;
import org.sosy_lab.cpachecker.cfa.ast.IASTFunctionCallExpression;

import org.sosy_lab.cpachecker.cfa.objectmodel.CFAEdge;
import org.sosy_lab.cpachecker.cfa.objectmodel.CFAFunctionDefinitionNode;
import org.sosy_lab.cpachecker.cfa.objectmodel.CFAFunctionExitNode;
import org.sosy_lab.cpachecker.cfa.objectmodel.CFANode;
import org.sosy_lab.cpachecker.cfa.objectmodel.c.CallToReturnEdge;
import org.sosy_lab.cpachecker.cfa.objectmodel.c.FunctionCallEdge;
import org.sosy_lab.cpachecker.cfa.objectmodel.c.FunctionDefinitionNode;
import org.sosy_lab.cpachecker.cfa.objectmodel.c.FunctionReturnEdge;
import org.sosy_lab.cpachecker.cfa.objectmodel.c.StatementEdge;

/**
 * This class takes several CFAs (each for a single function) and combines them
 * into one CFA by inserting the necessary function call and return edges.
 * @author erkan
 */
public class CFASecondPassBuilder {

  private final Map<String, CFAFunctionDefinitionNode> cfas;
  
  /**
   * Class constructor.
   * @param map List of all CFA's in the program.
   */
  public CFASecondPassBuilder(Map<String, CFAFunctionDefinitionNode> cfas) {
    this.cfas = cfas;
  }
  
  /**
   * Traverses a CFA and inserts call edges and return edges (@see {@link #insertCallEdges(CFANode)}.
   * This method starts with a function and recursively acts on all functions
   * reachable from the first one.
   * @param functionName  The function where to start processing.
   * @return A set of all functions reachable (including external functions and the function passed as argument).
   */
  public Set<String> insertCallEdgesRecursively(String functionName) {
    Deque<String> worklist = new ArrayDeque<String>();
    worklist.addLast(functionName);
    Set<String> reachedFunctions = new HashSet<String>();

    while (!worklist.isEmpty()) {
      String currentFunction = worklist.pollFirst();
      if (!reachedFunctions.add(currentFunction)) {
        // reachedFunctions already contained function
        continue;
      }
      CFAFunctionDefinitionNode functionStartNode = cfas.get(currentFunction);
      if (functionStartNode != null) {
        // otherwise it's an external call
        worklist.addAll(insertCallEdges(functionStartNode));
      }
    }
    return reachedFunctions;
  }

  /**
   * Traverses a CFA with the specified function name and insert call edges
   * and return edges from the call site and to the return site of the function
   * call.
   * @param initialNode CFANode where to start processing
   * @return a list of all function calls encountered (may contain duplicates)
   */
  private List<String> insertCallEdges(CFAFunctionDefinitionNode initialNode) {
    // we use a worklist algorithm
    Deque<CFANode> workList = new ArrayDeque<CFANode>();
    Set<CFANode> processed = new HashSet<CFANode>();
    ArrayList<String> calledFunctions = new ArrayList<String>();

    workList.addLast(initialNode);

    while (!workList.isEmpty()) {
      CFANode node = workList.pollFirst();
      if (!processed.add(node)) {
        // already handled
        continue;
      }
      
      int numLeavingEdges = node.getNumLeavingEdges();

      for (int edgeIdx = 0; edgeIdx < numLeavingEdges; edgeIdx++) {
        CFAEdge edge = node.getLeavingEdge(edgeIdx);
        if (edge instanceof StatementEdge) {
          StatementEdge statement = (StatementEdge)edge;
          IASTExpression expr = statement.getExpression();

          // if statement is of the form x = call(a,b);
          if (expr instanceof IASTBinaryExpression) {
            IASTExpression operand2 = ((IASTBinaryExpression)expr).getOperand2();
            if (shouldCreateCallEdges(operand2)) {
              IASTFunctionCallExpression functionCall = (IASTFunctionCallExpression)operand2;
              calledFunctions.add(functionCall.getFunctionNameExpression().getRawSignature());
              createCallAndReturnEdges(statement, functionCall);
            }
          
          // if expression is function call, e.g. call(a,b);
          } else if (shouldCreateCallEdges(expr)) {
            IASTFunctionCallExpression functionCall = (IASTFunctionCallExpression)expr;
            calledFunctions.add(functionCall.getFunctionNameExpression().getRawSignature());
            createCallAndReturnEdges(statement, functionCall);
          }
        }

        // if successor node is not on a different CFA, add it to the worklist
        CFANode successorNode = edge.getSuccessor();
        if (node.getFunctionName().equals(successorNode.getFunctionName())) {
          workList.add(successorNode);
        }
      }
    }
    return calledFunctions;
  }

  private boolean shouldCreateCallEdges(IASTExpression e) {
    if (!(e instanceof IASTFunctionCallExpression)) {
      return false;
    }
    IASTFunctionCallExpression f = (IASTFunctionCallExpression)e;
    String name = f.getFunctionNameExpression().getRawSignature();
    return cfas.containsKey(name);
  }

  /**
   * inserts call, return and summary edges from a node to its successor node.
   * @param edge The function call edge.
   * @param functionCall If the call was an assignment from the function call
   * this keeps only the function call expression, e.g. if statement is a = call(b);
   * then functionCall is call(b).
   */
  private void createCallAndReturnEdges(StatementEdge edge, IASTFunctionCallExpression functionCall) {
    CFANode predecessorNode = edge.getPredecessor();
    CFANode successorNode = edge.getSuccessor();
    IASTExpression expr = edge.getExpression();
    String functionName = functionCall.getFunctionNameExpression().getRawSignature();
    int lineNumber = edge.getLineNumber();
    CFAFunctionDefinitionNode fDefNode = cfas.get(functionName);
    CFAFunctionExitNode fExitNode = fDefNode.getExitNode();
<<<<<<< HEAD
    assert fDefNode != null;
=======
    
>>>>>>> e51a869d
    assert fDefNode instanceof FunctionDefinitionNode : "This code creates edges from package cfa.objectmodel.c, so the nodes need to be from this package, too.";
    
    //get the parameter expression
    IASTExpression parameterExpression = functionCall.getParameterExpression();
    IASTExpression[] parameters = null;
    //in case of an expression list, get the corresponding array
    if (parameterExpression instanceof IASTExpressionList) {
      IASTExpressionList paramList = (IASTExpressionList)parameterExpression;
      parameters = paramList.getExpressions();
    //in case of a single parameter, use a single-entry array
    } else if (parameterExpression != null) {
      parameters = new IASTExpression[] {parameterExpression};
    }

    // delete old edge
    predecessorNode.removeLeavingEdge(edge);
    successorNode.removeEnteringEdge(edge);
    
    // create new edges
    FunctionCallEdge callEdge = new FunctionCallEdge(functionCall.getRawSignature(), expr, lineNumber, predecessorNode, (FunctionDefinitionNode)fDefNode, parameters);
    predecessorNode.addLeavingEdge(callEdge);
    fDefNode.addEnteringEdge(callEdge);

    CallToReturnEdge calltoReturnEdge = new CallToReturnEdge(expr.getRawSignature(), lineNumber, predecessorNode, successorNode, expr);
    predecessorNode.addLeavingSummaryEdge(calltoReturnEdge);
    successorNode.addEnteringSummaryEdge(calltoReturnEdge);
<<<<<<< HEAD

    FunctionReturnEdge returnEdge = new FunctionReturnEdge("Return Edge to " + successorNode.getNodeNumber(), lineNumber, fExitNode, successorNode);
    fExitNode.addLeavingEdge(returnEdge);
    successorNode.addEnteringEdge(returnEdge);
=======
    
    if (fExitNode.getNumEnteringEdges() == 0) {
      // exit node of called functions is not reachable, i.e. this function never returns
      // no need to add return edges, instead we can remove the part after this function call
      
      CFABuilder.removeChainOfNodesFromCFA(successorNode);
      
    } else {
  
      FunctionReturnEdge returnEdge = new FunctionReturnEdge("Return Edge to " + successorNode.getNodeNumber(), lineNumber, fExitNode, successorNode);
      fExitNode.addLeavingEdge(returnEdge);
      successorNode.addEnteringEdge(returnEdge);
    }
>>>>>>> e51a869d
  }
}<|MERGE_RESOLUTION|>--- conflicted
+++ resolved
@@ -171,11 +171,7 @@
     int lineNumber = edge.getLineNumber();
     CFAFunctionDefinitionNode fDefNode = cfas.get(functionName);
     CFAFunctionExitNode fExitNode = fDefNode.getExitNode();
-<<<<<<< HEAD
-    assert fDefNode != null;
-=======
-    
->>>>>>> e51a869d
+    
     assert fDefNode instanceof FunctionDefinitionNode : "This code creates edges from package cfa.objectmodel.c, so the nodes need to be from this package, too.";
     
     //get the parameter expression
@@ -202,12 +198,6 @@
     CallToReturnEdge calltoReturnEdge = new CallToReturnEdge(expr.getRawSignature(), lineNumber, predecessorNode, successorNode, expr);
     predecessorNode.addLeavingSummaryEdge(calltoReturnEdge);
     successorNode.addEnteringSummaryEdge(calltoReturnEdge);
-<<<<<<< HEAD
-
-    FunctionReturnEdge returnEdge = new FunctionReturnEdge("Return Edge to " + successorNode.getNodeNumber(), lineNumber, fExitNode, successorNode);
-    fExitNode.addLeavingEdge(returnEdge);
-    successorNode.addEnteringEdge(returnEdge);
-=======
     
     if (fExitNode.getNumEnteringEdges() == 0) {
       // exit node of called functions is not reachable, i.e. this function never returns
@@ -221,6 +211,5 @@
       fExitNode.addLeavingEdge(returnEdge);
       successorNode.addEnteringEdge(returnEdge);
     }
->>>>>>> e51a869d
   }
 }