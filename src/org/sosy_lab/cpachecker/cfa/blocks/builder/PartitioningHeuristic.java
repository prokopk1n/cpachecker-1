--- conflicted
+++ resolved
@@ -32,6 +32,7 @@
 import org.sosy_lab.common.configuration.InvalidConfigurationException;
 import org.sosy_lab.common.log.LogManager;
 import org.sosy_lab.cpachecker.cfa.CFA;
+import org.sosy_lab.cpachecker.cfa.blocks.Block;
 import org.sosy_lab.cpachecker.cfa.blocks.BlockPartitioning;
 import org.sosy_lab.cpachecker.cfa.model.CFANode;
 import org.sosy_lab.cpachecker.exceptions.CPAException;
@@ -46,14 +47,9 @@
  */
 public abstract class PartitioningHeuristic {
 
-<<<<<<< HEAD
-  public static interface Factory {
-    PartitioningHeuristic create(LogManager logger, CFA cfa) throws CPAException;
-=======
   public interface Factory {
     PartitioningHeuristic create(LogManager logger, CFA cfa, Configuration pConfig)
         throws CPAException, InvalidConfigurationException;
->>>>>>> ce2cc198
   }
 
   protected final CFA cfa;
@@ -86,17 +82,9 @@
     while (!stack.isEmpty()) {
       final CFANode node = stack.pop();
 
-<<<<<<< HEAD
-      if (shouldBeCached(node)) {
-        Set<CFANode> subtree = getBlockForNode(node);
-        if (subtree != null) {
-          builder.addBlock(subtree, mainFunction);
-        }
-=======
       final Set<CFANode> subtree = getBlockForNode(node);
       if (subtree != null) {
         builder.addBlock(subtree, node);
->>>>>>> ce2cc198
       }
 
       for (CFANode nextNode : CFAUtils.successorsOf(node)) {
@@ -111,18 +99,6 @@
   }
 
   /**
-<<<<<<< HEAD
-   * @param pNode the node to be checked
-   * @return <code>true</code>, if for the given node a new <code>Block</code> should be created; <code>false</code> otherwise
-   */
-  protected abstract boolean shouldBeCached(CFANode pNode);
-
-  /**
-   * @param pNode CFANode that should be cached. We assume {@link #shouldBeCached(CFANode)} for the node.
-   * @return set of nodes that represent a <code>Block</code>.
-   */
-  protected abstract Set<CFANode> getBlockForNode(CFANode pNode);
-=======
    * Compute the nodes of a block,
    * such that the entry-node and all possible exit-nodes should be part of the block.
    * For efficiency a block should not contain the nodes of inner function calls,
@@ -139,5 +115,4 @@
    */
   @Nullable
   protected abstract Set<CFANode> getBlockForNode(CFANode pBlockHead);
->>>>>>> ce2cc198
 }