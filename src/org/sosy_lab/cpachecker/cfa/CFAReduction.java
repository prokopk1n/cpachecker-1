/*
 *  CPAchecker is a tool for configurable software verification.
 *  This file is part of CPAchecker.
 *
 *  Copyright (C) 2007-2010  Dirk Beyer
 *  All rights reserved.
 *
 *  Licensed under the Apache License, Version 2.0 (the "License");
 *  you may not use this file except in compliance with the License.
 *  You may obtain a copy of the License at
 *
 *      http://www.apache.org/licenses/LICENSE-2.0
 *
 *  Unless required by applicable law or agreed to in writing, software
 *  distributed under the License is distributed on an "AS IS" BASIS,
 *  WITHOUT WARRANTIES OR CONDITIONS OF ANY KIND, either express or implied.
 *  See the License for the specific language governing permissions and
 *  limitations under the License.
 *
 *
 *  CPAchecker web page:
 *    http://cpachecker.sosy-lab.org
 */
package org.sosy_lab.cpachecker.cfa;

import static org.sosy_lab.cpachecker.util.AbstractElements.*;

import java.util.HashSet;
import java.util.Set;
import java.util.logging.Level;

import org.sosy_lab.common.LogManager;
import org.sosy_lab.common.configuration.Configuration;
import org.sosy_lab.common.configuration.InvalidConfigurationException;
import org.sosy_lab.common.configuration.Option;
import org.sosy_lab.common.configuration.Options;
import org.sosy_lab.cpachecker.cfa.objectmodel.CFAEdge;
import org.sosy_lab.cpachecker.cfa.objectmodel.CFAFunctionDefinitionNode;
import org.sosy_lab.cpachecker.cfa.objectmodel.CFANode;
import org.sosy_lab.cpachecker.core.CPABuilder;
import org.sosy_lab.cpachecker.core.algorithm.Algorithm;
import org.sosy_lab.cpachecker.core.algorithm.CPAAlgorithm;
import org.sosy_lab.cpachecker.core.interfaces.ConfigurableProgramAnalysis;
import org.sosy_lab.cpachecker.core.reachedset.PartitionedReachedSet;
import org.sosy_lab.cpachecker.core.waitlist.Waitlist.TraversalMethod;
import org.sosy_lab.cpachecker.exceptions.CPAException;
import org.sosy_lab.cpachecker.util.CFA;

import com.google.common.collect.ImmutableSet;


/**
 * Perform a (very) simple cone-of-influence reduction on the given CFA.
 * That is, get rid of all the nodes/edges that are not reachable from the
 * error location(s) and assert(s).
 *
 * In fact, this should probably *not* be called ConeOfInfluenceCFAReduction,
 * since it is *much* more trivial (and less powerful) than that.
 *
 * @author Alberto Griggio <alberto.griggio@disi.unitn.it>
 */
@Options(prefix="cfa.pruning")
public class CFAReduction {
  
  @Option
  private boolean markOnly = false;
  
  private final Configuration config;
  private final LogManager logger;
  
  public CFAReduction(Configuration config, LogManager logger) throws InvalidConfigurationException {
    config.inject(this);
    
    if (config.getProperty("specification") == null) {
      throw new InvalidConfigurationException("Option cfa.removeIrrelevantForErrorLocations is only valid if a specification is given!");
    }
    
    this.config = config;
    this.logger = logger;
  }

  
  public void removeIrrelevantForErrorLocations(final CFAFunctionDefinitionNode cfa) {
    Set<CFANode> allNodes = CFA.allNodes(cfa, true);

    Set<CFANode> errorNodes = getErrorNodesWithCPA(cfa, allNodes);
    
    if (errorNodes.isEmpty()) {
      // shortcut, all nodes are irrelevant
      if (markOnly) {
        for (CFANode n : allNodes) {
          n.setIrrelevant();
        }
      } else {
        // remove all outgoing edges of first node
        for (int i = cfa.getNumLeavingEdges() - 1; i >= 0; i--) {
          cfa.removeLeavingEdge(cfa.getLeavingEdge(i));
        }
        cfa.addLeavingSummaryEdge(null);
      }
      return;
    }
    
    if (errorNodes.size() == allNodes.size()) {
      // shortcut, no node is irrelevant
      return;
    }
    
    // backwards search to determine all relevant nodes
    Set<CFANode> relevantNodes = new HashSet<CFANode>();
    for (CFANode n : errorNodes) {
      CFA.dfs(n, relevantNodes, true, true);
    }
    
<<<<<<< HEAD
=======
    assert allNodes.containsAll(relevantNodes) : "Inconsistent CFA";
    
    logger.log(Level.INFO, "Detected", allNodes.size()-relevantNodes.size(), "irrelevant CFA nodes.");
    
>>>>>>> e51a869d
    if (relevantNodes.size() == allNodes.size()) {
      // shortcut, no node is irrelevant
      return;
    }

    // now detach all the nodes not visited
    pruneIrrelevantNodes(allNodes, relevantNodes, errorNodes);
  }

  private Set<CFANode> getErrorNodesWithCPA(CFAFunctionDefinitionNode cfa, Set<CFANode> allNodes) {      
    try {
      // create new configuration based on existing config but with default set of CPAs
      Configuration lConfig = Configuration.builder()
                                           .copyFrom(config)
                                           .setOption("output.disable", "true")
                                           .clearOption("cpa")
                                           .clearOption("cpas")
                                           .clearOption("CompositeCPA.cpas")
                                           .build();
      CPABuilder lBuilder = new CPABuilder(lConfig, logger);
      ConfigurableProgramAnalysis lCpas = lBuilder.buildCPAs();
      Algorithm lAlgorithm = new CPAAlgorithm(lCpas, logger);
      PartitionedReachedSet lReached = new PartitionedReachedSet(TraversalMethod.DFS);
      lReached.add(lCpas.getInitialElement(cfa), lCpas.getInitialPrecision(cfa));
      
      lAlgorithm.run(lReached);

      return ImmutableSet.copyOf(extractLocations(filterTargetElements(lReached)));

    } catch (CPAException e) {
      logger.log(Level.WARNING, "Error during CFA reduction, using full CFA");
      logger.logException(Level.ALL, e, "");
    } catch (InvalidConfigurationException e) {
      logger.log(Level.WARNING, "Error during CFA reduction, using full CFA");
      logger.logException(Level.ALL, e, "");
    }
    return allNodes;
  }

    
  private void pruneIrrelevantNodes(Set<CFANode> allNodes,
      Set<CFANode> relevantNodes, Set<CFANode> errorNodes) {
    for (CFANode n : allNodes) {
      if (!relevantNodes.contains(n)) {
        boolean irrelevant = true;
<<<<<<< HEAD
        int edgeIndex = 0;
        while (n.getNumEnteringEdges() > edgeIndex) {
          CFAEdge removedEdge = n.getEnteringEdge(edgeIndex);
          CFANode prevNode = removedEdge.getPredecessor();
          if(!(errorNodes.contains(prevNode))) {
            // do not remove the direct successors of error nodes
            irrelevant = false;
            if (!markOnly) {
              prevNode.removeLeavingEdge(removedEdge);
              n.removeEnteringEdge(removedEdge);
            } else {
              ++edgeIndex;
            }
          } else {
            ++edgeIndex;
          }
        }
        if (markOnly) {
=======
        
        // check if node is successor of error node and remove incoming edges
        for (int edgeIndex = n.getNumEnteringEdges() - 1; edgeIndex >= 0; edgeIndex--) {
          CFAEdge removedEdge = n.getEnteringEdge(edgeIndex);
          CFANode prevNode = removedEdge.getPredecessor();
          
          if (errorNodes.contains(prevNode)) {
            // do not remove the direct successors of error nodes
            irrelevant = false;

          } else {
            if (!markOnly) {
              prevNode.removeLeavingEdge(removedEdge);
              n.removeEnteringEdge(removedEdge);
            }
          }
        }
        
        if (markOnly) {
          // if node is not successor of error node, mark it as irrelevant
>>>>>>> e51a869d
          if (irrelevant) {
            n.setIrrelevant();
          }
        } else {
<<<<<<< HEAD
          while (n.getNumLeavingEdges() > 0) {
            CFAEdge removedEdge = n.getLeavingEdge(0);
            n.removeLeavingEdge(removedEdge);
            CFANode succNode = removedEdge.getSuccessor();
=======
          // remove all outgoing edges
          while (n.getNumLeavingEdges() > 0) {
            CFAEdge removedEdge = n.getLeavingEdge(0);
            CFANode succNode = removedEdge.getSuccessor();
            n.removeLeavingEdge(removedEdge);
>>>>>>> e51a869d
            succNode.removeEnteringEdge(removedEdge);
          }
          n.addEnteringSummaryEdge(null);
          n.addLeavingSummaryEdge(null);
        }
      }
    }
  }
}<|MERGE_RESOLUTION|>--- conflicted
+++ resolved
@@ -112,13 +112,10 @@
       CFA.dfs(n, relevantNodes, true, true);
     }
     
-<<<<<<< HEAD
-=======
     assert allNodes.containsAll(relevantNodes) : "Inconsistent CFA";
     
     logger.log(Level.INFO, "Detected", allNodes.size()-relevantNodes.size(), "irrelevant CFA nodes.");
     
->>>>>>> e51a869d
     if (relevantNodes.size() == allNodes.size()) {
       // shortcut, no node is irrelevant
       return;
@@ -164,26 +161,6 @@
     for (CFANode n : allNodes) {
       if (!relevantNodes.contains(n)) {
         boolean irrelevant = true;
-<<<<<<< HEAD
-        int edgeIndex = 0;
-        while (n.getNumEnteringEdges() > edgeIndex) {
-          CFAEdge removedEdge = n.getEnteringEdge(edgeIndex);
-          CFANode prevNode = removedEdge.getPredecessor();
-          if(!(errorNodes.contains(prevNode))) {
-            // do not remove the direct successors of error nodes
-            irrelevant = false;
-            if (!markOnly) {
-              prevNode.removeLeavingEdge(removedEdge);
-              n.removeEnteringEdge(removedEdge);
-            } else {
-              ++edgeIndex;
-            }
-          } else {
-            ++edgeIndex;
-          }
-        }
-        if (markOnly) {
-=======
         
         // check if node is successor of error node and remove incoming edges
         for (int edgeIndex = n.getNumEnteringEdges() - 1; edgeIndex >= 0; edgeIndex--) {
@@ -204,23 +181,15 @@
         
         if (markOnly) {
           // if node is not successor of error node, mark it as irrelevant
->>>>>>> e51a869d
           if (irrelevant) {
             n.setIrrelevant();
           }
         } else {
-<<<<<<< HEAD
-          while (n.getNumLeavingEdges() > 0) {
-            CFAEdge removedEdge = n.getLeavingEdge(0);
-            n.removeLeavingEdge(removedEdge);
-            CFANode succNode = removedEdge.getSuccessor();
-=======
           // remove all outgoing edges
           while (n.getNumLeavingEdges() > 0) {
             CFAEdge removedEdge = n.getLeavingEdge(0);
             CFANode succNode = removedEdge.getSuccessor();
             n.removeLeavingEdge(removedEdge);
->>>>>>> e51a869d
             succNode.removeEnteringEdge(removedEdge);
           }
           n.addEnteringSummaryEdge(null);
