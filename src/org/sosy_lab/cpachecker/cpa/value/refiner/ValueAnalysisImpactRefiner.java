--- conflicted
+++ resolved
@@ -62,21 +62,14 @@
 import org.sosy_lab.cpachecker.cpa.arg.ARGUtils;
 import org.sosy_lab.cpachecker.cpa.value.ValueAnalysisCPA;
 import org.sosy_lab.cpachecker.cpa.value.ValueAnalysisState;
-<<<<<<< HEAD
-=======
-import org.sosy_lab.cpachecker.cpa.value.refiner.ValueAnalysisRefiner.RestartStrategy;
->>>>>>> 6977c85a
 import org.sosy_lab.cpachecker.cpa.value.refiner.utils.ValueAnalysisFeasibilityChecker;
+import org.sosy_lab.cpachecker.cpa.value.refiner.utils.ValueAnalysisPrefixProvider;
 import org.sosy_lab.cpachecker.exceptions.CPAException;
 import org.sosy_lab.cpachecker.util.AbstractStates;
 import org.sosy_lab.cpachecker.util.CPAs;
 import org.sosy_lab.cpachecker.util.Precisions;
-<<<<<<< HEAD
-import org.sosy_lab.cpachecker.util.refiner.ErrorPathClassifier;
-import org.sosy_lab.cpachecker.util.refiner.GenericRefiner.RestartStrategy;
-import org.sosy_lab.cpachecker.util.refiner.StrongestPostOperator;
-=======
->>>>>>> 6977c85a
+import org.sosy_lab.cpachecker.util.refinement.GenericRefiner.RestartStrategy;
+import org.sosy_lab.cpachecker.util.refinement.StrongestPostOperator;
 import org.sosy_lab.cpachecker.util.states.MemoryLocation;
 
 import com.google.common.collect.HashMultimap;
@@ -177,8 +170,7 @@
     interpolatingRefiner  =
         new ValueAnalysisPathInterpolator(checker,
                                           pStrongestPostOp,
-                                          new ErrorPathClassifier(pCfa.getVarClassification(),
-                                                                  pCfa.getLoopStructure()),
+                                          new ValueAnalysisPrefixProvider(logger, pCfa, pConfig),
                                           pConfig, pLogger, pShutdownNotifier, pCfa);
   }
 
