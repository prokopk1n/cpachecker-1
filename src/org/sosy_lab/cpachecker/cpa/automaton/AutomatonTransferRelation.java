/*
 *  CPAchecker is a tool for configurable software verification.
 *  This file is part of CPAchecker.
 *
 *  Copyright (C) 2007-2014  Dirk Beyer
 *  All rights reserved.
 *
 *  Licensed under the Apache License, Version 2.0 (the "License");
 *  you may not use this file except in compliance with the License.
 *  You may obtain a copy of the License at
 *
 *      http://www.apache.org/licenses/LICENSE-2.0
 *
 *  Unless required by applicable law or agreed to in writing, software
 *  distributed under the License is distributed on an "AS IS" BASIS,
 *  WITHOUT WARRANTIES OR CONDITIONS OF ANY KIND, either express or implied.
 *  See the License for the specific language governing permissions and
 *  limitations under the License.
 *
 *
 *  CPAchecker web page:
 *    http://cpachecker.sosy-lab.org
 */
package org.sosy_lab.cpachecker.cpa.automaton;

import static com.google.common.base.Preconditions.checkArgument;
import static com.google.common.base.Predicates.instanceOf;
import static com.google.common.collect.FluentIterable.from;

import java.util.ArrayDeque;
import java.util.ArrayList;
import java.util.Collection;
import java.util.Collections;
import java.util.Deque;
import java.util.HashSet;
import java.util.List;
import java.util.Map;
import java.util.Map.Entry;
import java.util.Set;
import java.util.logging.Level;

<<<<<<< HEAD
import javax.annotation.Nullable;

import org.sosy_lab.common.Pair;
=======
import org.sosy_lab.cpachecker.util.Pair;
>>>>>>> 64e265ea
import org.sosy_lab.common.configuration.Configuration;
import org.sosy_lab.common.configuration.InvalidConfigurationException;
import org.sosy_lab.common.configuration.Option;
import org.sosy_lab.common.configuration.Options;
import org.sosy_lab.common.log.LogManager;
import org.sosy_lab.common.time.Timer;
import org.sosy_lab.cpachecker.cfa.ast.AAstNode;
import org.sosy_lab.cpachecker.cfa.ast.AStatement;
import org.sosy_lab.cpachecker.cfa.model.CFAEdge;
import org.sosy_lab.cpachecker.cfa.model.CFAEdgeType;
import org.sosy_lab.cpachecker.cfa.model.MultiEdge;
import org.sosy_lab.cpachecker.core.defaults.SingleEdgeTransferRelation;
import org.sosy_lab.cpachecker.core.interfaces.AbstractState;
import org.sosy_lab.cpachecker.core.interfaces.Precision;
import org.sosy_lab.cpachecker.cpa.arg.ARGCPA;
import org.sosy_lab.cpachecker.cpa.arg.counterexamples.CounterexamplesSummary;
import org.sosy_lab.cpachecker.cpa.automaton.AutomatonExpression.ResultValue;
import org.sosy_lab.cpachecker.cpa.automaton.AutomatonState.AutomatonUnknownState;
import org.sosy_lab.cpachecker.exceptions.CPATransferException;
import org.sosy_lab.cpachecker.util.CPAs;
import org.sosy_lab.cpachecker.util.SourceLocationMapper;
import org.sosy_lab.cpachecker.util.globalinfo.GlobalInfo;
import org.sosy_lab.cpachecker.util.statistics.StatIntHist;
import org.sosy_lab.cpachecker.util.statistics.StatKind;

import com.google.common.base.Preconditions;
<<<<<<< HEAD
import com.google.common.collect.ImmutableList;
=======
>>>>>>> 64e265ea
import com.google.common.collect.ImmutableMap;
import com.google.common.collect.Iterables;
import com.google.common.collect.Maps;
import com.google.common.collect.Sets;
import com.google.common.collect.Sets.SetView;

/** The TransferRelation of this CPA determines the AbstractSuccessor of a {@link AutomatonState}
 * and strengthens an {@link AutomatonState.AutomatonUnknownState}.
 */
@Options(prefix = "cpa.automaton")
class AutomatonTransferRelation extends SingleEdgeTransferRelation {

  @Option(secure=true, description = "Collect information about matched (and traversed) tokens.")
  private boolean collectTokenInformation = false;

  @Option(secure=true, description = "Stop in the automata transfer relation if the analysis identified one feasible path for each target state.")
  private boolean stopAfterOneFeasiblePathPerProperty = false;

  private final ControlAutomatonCPA cpa;
  private final LogManager logger;
  private @Nullable CounterexamplesSummary cexSummary;

  int statNumberOfMatches = 0;
  Timer totalPostTime = new Timer();
  Timer matchTime = new Timer();
  Timer inactivityCheckTime = new Timer();
  Timer assertionsTime = new Timer();
  Timer actionTime = new Timer();
  Timer totalStrengthenTime = new Timer();
  StatIntHist automatonSuccessors = new StatIntHist(StatKind.AVG, "Automaton transfer successors");

  public AutomatonTransferRelation(ControlAutomatonCPA pCpa, Configuration config,
      LogManager pLogger) throws InvalidConfigurationException {

    config.inject(this);

    this.cpa = pCpa;
    this.logger = pLogger;
  }

  @Override
  public Collection<AutomatonState> getAbstractSuccessorsForEdge(
                      AbstractState pElement, Precision pPrecision, CFAEdge pCfaEdge)
                      throws CPATransferException {

    Preconditions.checkArgument(pElement instanceof AutomatonState);

    if (pElement instanceof AutomatonUnknownState) {
      // the last CFA edge could not be processed properly
      // (strengthen was not called on the AutomatonUnknownState or the strengthen operation had not enough information to determine a new following state.)
      AutomatonState top = cpa.getTopState();
      return Collections.singleton(top);
    }

    if (!(pCfaEdge instanceof MultiEdge)) {
      Collection<AutomatonState> result = getAbstractSuccessors0((AutomatonState)pElement, pPrecision, pCfaEdge);
      automatonSuccessors.setNextValue(result.size());
      return result;
    }

    final List<CFAEdge> edges = ((MultiEdge)pCfaEdge).getEdges();
    checkArgument(!edges.isEmpty());

    // As long as each transition produces only 0 or 1 successors,
    // we can just iterate through the edges.
    AutomatonState currentState = (AutomatonState)pElement;
    Collection<AutomatonState> currentSuccessors = null;
    int edgeIndex;
    for (edgeIndex=0; edgeIndex<edges.size(); edgeIndex++) {
      CFAEdge edge = edges.get(edgeIndex);
      currentSuccessors = getAbstractSuccessors0(currentState, pPrecision, edge);
      if (currentSuccessors.isEmpty()) {
        automatonSuccessors.setNextValue(0);
        return currentSuccessors; // bottom
      } else if (currentSuccessors.size() == 1) {
        automatonSuccessors.setNextValue(1);
        currentState = Iterables.getOnlyElement(currentSuccessors);
      } else { // currentSuccessors.size() > 1
        Preconditions.checkState(false, "Automata states with multiple successors are only supported with cfa.useMultiEdges=false! Implement the feature?");
        break;
      }
    }

    if (edgeIndex == edges.size()) {
      automatonSuccessors.setNextValue(currentSuccessors.size());
      return currentSuccessors;
    }

    // If there are two or more successors once, we use a waitlist algorithm.
    Deque<Pair<AutomatonState, Integer>> queue = new ArrayDeque<>(1);
    for (AutomatonState successor : currentSuccessors) {
      queue.addLast(Pair.of(successor, edgeIndex));
    }
    currentSuccessors.clear();

    List<AutomatonState> results = new ArrayList<>();
    while (!queue.isEmpty()) {
      Pair<AutomatonState, Integer> entry = queue.pollFirst();
      AutomatonState state = entry.getFirst();
      edgeIndex = entry.getSecond();
      CFAEdge edge = edges.get(edgeIndex);
      Integer successorIndex = edgeIndex+1;

      if (successorIndex == edges.size()) {
        // last iteration
        results.addAll(getAbstractSuccessors0(state, pPrecision, edge));

      } else {
        for (AutomatonState successor : getAbstractSuccessors0(state, pPrecision, edge)) {
          queue.addLast(Pair.of(successor, successorIndex));
        }
      }

    }

    automatonSuccessors.setNextValue(results.size());
    return results;
  }

  private Collection<AutomatonState> getAbstractSuccessors0(
      AutomatonState pElement, Precision pPrecision, CFAEdge pCfaEdge)
      throws CPATransferException {
    totalPostTime.start();
    try {
      if (pElement instanceof AutomatonUnknownState) {
        // happens only inside MultiEdges,
        // here we have no chance (because strengthen is called only at the end of the edge),
        // so we just stay in the previous state
        pElement = ((AutomatonUnknownState)pElement).getPreviousState();
      }

      return getFollowStates(pElement, null, pCfaEdge, false);

    } finally {
      totalPostTime.stop();
    }
  }

  /**
   * Returns the <code>AutomatonStates</code> that follow this
   *  state in the ControlAutomatonCPA.
   *
   * If the passed <code>AutomatonExpressionArguments</code>
   *  are not sufficient to determine the following state
   *  this method returns a <code>AutomatonUnknownState</code>
   *  that contains this as previous state.
   * The strengthen method of the <code>AutomatonUnknownState</code> should
   *  be used once enough Information is available to determine the
   *  correct following state.
   *
   * If the state is a NonDet-State multiple following states may be returned.
   * If the only following state is BOTTOM an empty set is returned.
   *
   * @throws CPATransferException
   */
  private Collection<AutomatonState> getFollowStates(
      AutomatonState pState,
      List<AbstractState> pOtherElements,
      CFAEdge pEdge, boolean pFailOnUnknownMatch)
          throws CPATransferException {

    Preconditions.checkArgument(!(pState instanceof AutomatonUnknownState));

    // BOTTOM does not have any successors
    //  (this case should not appear because the analysis
    //    should not try to compute successors for BOTTOM)
    if (pState == cpa.getBottomState()) {
      return Collections.emptySet();
    }

    // Collect information on the matched tokens
    if (collectTokenInformation) {
      SourceLocationMapper.getKnownToEdge(pEdge);
    }

    // SINK state: Do not compute successor states for
    //  states without outgoing transitions!
    if (pState.getInternalState().getTransitions().isEmpty()) {
      // shortcut
      return Collections.singleton(pState);
    }

    final Automaton automaton = pState.getOwningAutomaton();

    Collection<AutomatonState> result = Sets.newLinkedHashSetWithExpectedSize(2);
    AutomatonExpressionArguments exprArgs = new AutomatonExpressionArguments(pState, pState.getVars(), pOtherElements, pEdge, logger);

    boolean edgeMatched = false;
    int failedMatches = 0;
    boolean nonDetState = pState.getInternalState().isNonDetState();

    // These transitions cannot be evaluated until last,
    //  because they might have side-effects on other CPAs (dont want to execute them twice).
    // TransitionVariables have to be cached (produced during the match operation).

    // Following lists holds a Transition and the corresponding TransitionVariables generated during its match
    List<Pair<AutomatonTransition, Map<Integer, AAstNode>>> transitionsToBeTaken = new ArrayList<>(2);

    for (final AutomatonTransition t : pState.getInternalState().getTransitions()) {
      exprArgs.clearTransitionVariables();

      matchTime.start();
      ResultValue<Boolean> match = t.match(exprArgs);
      matchTime.stop();

      if (match.canNotEvaluate()) {
        if (pFailOnUnknownMatch) {
          throw new CPATransferException("Automaton transition condition could not be evaluated: " + match.getFailureMessage());
        }
        // if one transition cannot be evaluated the evaluation must be postponed until enough information is available
        return Collections.<AutomatonState>singleton(new AutomatonUnknownState(pState));

      } else {
        if (match.getValue()) {
          statNumberOfMatches++;
          edgeMatched = true;

          // Check if the ASSERTION holds
          assertionsTime.start();
          ResultValue<Boolean> assertionsHold = t.assertionsHold(exprArgs);
          assertionsTime.stop();

          if (assertionsHold.canNotEvaluate()) {

            if (pFailOnUnknownMatch) {
              throw new CPATransferException("Automaton transition assertions could not be evaluated: "
                  + assertionsHold.getFailureMessage());
            }

            // The assertion cannot be evaluated yet.
            return Collections.<AutomatonState>singleton(new AutomatonUnknownState(pState));

          } else if (assertionsHold.getValue()) {

            if (!t.canExecuteActionsOn(exprArgs)) {
              if (pFailOnUnknownMatch) {
                throw new CPATransferException("Automaton transition action could not be executed");
              }
              // cannot yet execute, goto UnknownState
              return Collections.<AutomatonState>singleton(new AutomatonUnknownState(pState));
            }

            // delay execution as described above
            Map<Integer, AAstNode> transitionVariables = ImmutableMap.copyOf(exprArgs.getTransitionVariables());
            transitionsToBeTaken.add(Pair.of(t, transitionVariables));

          } else {
            // matching transitions, but unfulfilled assertions: goto error state
<<<<<<< HEAD

            Set<SafetyProperty> assertionProperties = Sets.newHashSet();
            assertionProperties.addAll(t.getViolatedWhenAssertionFailed());

            if (assertionProperties.isEmpty()) {
              assertionProperties.addAll(automaton.getPropertyFactory().createAssertionProperty(t.getAssertion()));
            }

            Map<SafetyProperty, ResultValue<?>> violatedProperties = Maps.newHashMap();
            for (SafetyProperty p : assertionProperties) {
              violatedProperties.put(p, p.instantiate(exprArgs));
            }

            AutomatonState errorState = AutomatonState.automatonStateFactory(
                Collections.<String, AutomatonVariable>emptyMap(), AutomatonInternalState.ERROR, cpa, 0, 0, violatedProperties);

            logger.log(Level.INFO, "Automaton going to ErrorState on edge \"" + pEdge.getDescription() + "\"");
            result.add(errorState);
=======
            AutomatonSafetyProperty prop = new AutomatonSafetyProperty(state.getOwningAutomaton(), t);

            AutomatonState errorState = AutomatonState.automatonStateFactory(
                Collections.<String, AutomatonVariable>emptyMap(), AutomatonInternalState.ERROR, cpa, 0, 0, prop);

            logger.log(Level.INFO, "Automaton going to ErrorState on edge \"" + edge.getDescription() + "\"");
            lSuccessors.add(errorState);
>>>>>>> 64e265ea
          }

          if (!nonDetState) {
            // not a nondet State, break on the first matching edge
            break;
          }
        } else {
          // The transition does NOT match
          failedMatches++;
        }
      }
    }

    if (edgeMatched) {
      // execute Transitions
      for (Pair<AutomatonTransition, Map<Integer, AAstNode>> pair : transitionsToBeTaken) {
        // this transition will be taken. copy the variables
        AutomatonTransition t = pair.getFirst();
        Map<Integer, AAstNode> transitionVariables = pair.getSecond();
        actionTime.start();
        Map<String, AutomatonVariable> newVars = deepCloneVars(pState.getVars());
        exprArgs.setAutomatonVariables(newVars);
        exprArgs.putTransitionVariables(transitionVariables);
        t.executeActions(exprArgs);
        actionTime.stop();

<<<<<<< HEAD
        Map<SafetyProperty, ResultValue<?>> violatedProperties = Maps.newHashMap();
        if (t.getFollowState().isTarget()) {
          Preconditions.checkState(!t.getViolatedWhenEnteringTarget().isEmpty());
          for (SafetyProperty p : t.getViolatedWhenEnteringTarget()) {
            violatedProperties.put(p, p.instantiate(exprArgs));
          }
        }

        // The assumptions might reference to the current automata variables!
        //  --> We have to instantiate them!
        ImmutableList<Pair<AStatement, Boolean>> symbolicAssumes = t.getAssumptionWithTruth();
        ImmutableList<Pair<AStatement, Boolean>> instantiatedAssumes = exprArgs.instantiateAssumtions(symbolicAssumes);

        // Create the new successor state of the automaton state
        AutomatonState lSuccessor = AutomatonState.automatonStateFactory(
            newVars,
            t.getFollowState(),
            cpa,
            instantiatedAssumes,
            pState.getMatches() + 1,
            pState.getFailedMatches(),
            violatedProperties);
=======
        AutomatonSafetyProperty violatedProperty = null;
        if (t.getFollowState().isTarget()) {
          final String desc = t.getViolatedPropertyDescription(exprArgs);
          violatedProperty = new AutomatonSafetyProperty(state.getOwningAutomaton(), t, desc);
        }

        AutomatonState lSuccessor = AutomatonState.automatonStateFactory(
            newVars, t.getFollowState(), cpa, t.getAssumptions(), state.getMatches() + 1, state.getFailedMatches(), violatedProperty);
>>>>>>> 64e265ea

        if (!(lSuccessor instanceof AutomatonState.BOTTOM)) {
          result.add(lSuccessor);
        } else {
          // add nothing
        }
      }
      return result;
    } else {
      // stay in same state, no transitions to be executed here (no transition matched)
      AutomatonState stateNewCounters = AutomatonState.automatonStateFactory(pState.getVars(), pState.getInternalState(), cpa, pState.getMatches(), pState.getFailedMatches() + failedMatches, null);
      if (collectTokenInformation) {
        stateNewCounters.addNoMatchTokens(pState.getTokensSinceLastMatch());
        if (pEdge.getEdgeType() != CFAEdgeType.DeclarationEdge) {
          stateNewCounters.addNoMatchTokens(SourceLocationMapper.getAbsoluteTokensFromCFAEdge(pEdge, true));
        }
      }
      return Collections.singleton(stateNewCounters);
    }
  }

  private static Map<String, AutomatonVariable> deepCloneVars(Map<String, AutomatonVariable> pOld) {
    Map<String, AutomatonVariable> result = Maps.newHashMapWithExpectedSize(pOld.size());
    for (Entry<String, AutomatonVariable> e : pOld.entrySet()) {
      result.put(e.getKey(), e.getValue().clone());
    }
    return result;
  }

  /* (non-Javadoc)
   * @see org.sosy_lab.cpachecker.core.interfaces.TransferRelation#strengthen(org.sosy_lab.cpachecker.core.interfaces.AbstractState, java.util.List, org.sosy_lab.cpachecker.cfa.model.CFAEdge, org.sosy_lab.cpachecker.core.interfaces.Precision)
   */
  @Override
  public Collection<AutomatonState> strengthen(AbstractState pElement,
                                    List<AbstractState> pOtherElements,
                                    CFAEdge pCfaEdge, Precision pPrecision)
                                    throws CPATransferException {

    inactivityCheckTime.start();
    try {

      int totalObservingAutomata = 0;
      int totalInactiveObservingAutomata = 0;

      Set<AutomatonInternalState> activeStates = Sets.newHashSet();

      for (AbstractState other: pOtherElements) {
        if (!(other instanceof AutomatonState)) {
          continue;
        }

        final AutomatonState o = (AutomatonState) other;
        final AutomatonInternalState q = o.getInternalState();
        final Automaton a = o.getAutomatonCPA().getAutomaton();

        if (a.getIsObservingOnly()) {
          totalObservingAutomata++;

          if (q.equals(AutomatonInternalState.INACTIVE)) {
            totalInactiveObservingAutomata++;
          } else {
            activeStates.add(q);
          }
        }
      }

      if (totalObservingAutomata > 0) {
        if (totalInactiveObservingAutomata == totalObservingAutomata) {
          // STOP exploring the path if all observing
          // automata are DISABLED/INACTIVE or have done their work.
          return Collections.emptyList();
        }

        if (stopAfterOneFeasiblePathPerProperty) {
          if (cexSummary == null) {
            ARGCPA argcpa = CPAs.retrieveCPA(GlobalInfo.getInstance().getCPA().get(), ARGCPA.class);
            cexSummary = argcpa.getCexSummary();
          }

          SetView<AutomatonInternalState> undone = Sets.difference(
              activeStates,
              cexSummary.getFeasibleReachedAcceptingStates().elementSet());

          if (undone.isEmpty()) {
            // STOP exploring the path if all observing
            // automata are in the accepting state for AT LEAST ONE FEASIBLE path.
            return Collections.emptyList();
          }
        }
      }

    } finally {
      inactivityCheckTime.stop();
    }

    if (pElement instanceof AutomatonUnknownState) {

      totalStrengthenTime.start();
      AutomatonUnknownState lUnknownState = (AutomatonUnknownState)pElement;

      /*
       * Strengthening might depend on the strengthening of other automaton
       * states, so we do a fixed-point iteration.
       */
      Collection<List<AbstractState>> strengtheningCombinations = new HashSet<>();
      strengtheningCombinations.add(pOtherElements);
      boolean changed = from(pOtherElements).anyMatch(instanceOf(AutomatonUnknownState.class));
      while (changed) {
        changed = false;
        Collection<List<AbstractState>> newCombinations = new HashSet<>();
        for (List<AbstractState> otherStates : strengtheningCombinations) {
          Collection<List<AbstractState>> newPartialCombinations = new ArrayList<>();
          newPartialCombinations.add(new ArrayList<AbstractState>());
          for (AbstractState otherState : otherStates) {
            AbstractState toAdd = otherState;
            if (otherState instanceof AutomatonUnknownState) {
              AutomatonUnknownState unknownState = (AutomatonUnknownState) otherState;

              // Compute the successors of the other unknown state
              List<AbstractState> statesOtherToCurrent = new ArrayList<>(otherStates);
              statesOtherToCurrent.remove(unknownState);
              statesOtherToCurrent.add(lUnknownState);
              Collection<? extends AbstractState> successors =
                  getFollowStates(unknownState.getPreviousState(), statesOtherToCurrent, pCfaEdge, true);

              // There might be zero or more than one successor,
              // so the list of states is multiplied with the list of successors
              Collection<List<AbstractState>> multipliedPartialCrossProduct = new ArrayList<>();
              for (List<AbstractState> newOtherStates : newPartialCombinations) {
                for (AbstractState successor : successors) {
                  List<AbstractState> multipliedNewOtherStates = new ArrayList<>(newOtherStates);
                  multipliedNewOtherStates.add(successor);
                  multipliedPartialCrossProduct.add(multipliedNewOtherStates);
                }
              }
              newPartialCombinations = multipliedPartialCrossProduct;
            } else {
              // Not an (unknown) automaton state, so just add it at the end of each list
              for (List<AbstractState> newOtherStates : newPartialCombinations) {
                newOtherStates.add(toAdd);
              }
            }
          }
          newCombinations.addAll(newPartialCombinations);
        }
        changed = !strengtheningCombinations.equals(newCombinations);
        strengtheningCombinations = newCombinations;
      }

      // For each list of other states, do the strengthening
      Collection<AutomatonState> successors = new HashSet<>();
      for (List<AbstractState> otherStates : strengtheningCombinations) {
        successors.addAll(getFollowStates(lUnknownState.getPreviousState(), otherStates, pCfaEdge, true));
      }
      totalStrengthenTime.stop();
      assert !from(successors).anyMatch(instanceOf(AutomatonUnknownState.class));
      return successors;
    }

    return null;
  }
}<|MERGE_RESOLUTION|>--- conflicted
+++ resolved
@@ -39,13 +39,9 @@
 import java.util.Set;
 import java.util.logging.Level;
 
-<<<<<<< HEAD
 import javax.annotation.Nullable;
 
-import org.sosy_lab.common.Pair;
-=======
 import org.sosy_lab.cpachecker.util.Pair;
->>>>>>> 64e265ea
 import org.sosy_lab.common.configuration.Configuration;
 import org.sosy_lab.common.configuration.InvalidConfigurationException;
 import org.sosy_lab.common.configuration.Option;
@@ -72,10 +68,7 @@
 import org.sosy_lab.cpachecker.util.statistics.StatKind;
 
 import com.google.common.base.Preconditions;
-<<<<<<< HEAD
 import com.google.common.collect.ImmutableList;
-=======
->>>>>>> 64e265ea
 import com.google.common.collect.ImmutableMap;
 import com.google.common.collect.Iterables;
 import com.google.common.collect.Maps;
@@ -324,7 +317,6 @@
 
           } else {
             // matching transitions, but unfulfilled assertions: goto error state
-<<<<<<< HEAD
 
             Set<SafetyProperty> assertionProperties = Sets.newHashSet();
             assertionProperties.addAll(t.getViolatedWhenAssertionFailed());
@@ -343,15 +335,6 @@
 
             logger.log(Level.INFO, "Automaton going to ErrorState on edge \"" + pEdge.getDescription() + "\"");
             result.add(errorState);
-=======
-            AutomatonSafetyProperty prop = new AutomatonSafetyProperty(state.getOwningAutomaton(), t);
-
-            AutomatonState errorState = AutomatonState.automatonStateFactory(
-                Collections.<String, AutomatonVariable>emptyMap(), AutomatonInternalState.ERROR, cpa, 0, 0, prop);
-
-            logger.log(Level.INFO, "Automaton going to ErrorState on edge \"" + edge.getDescription() + "\"");
-            lSuccessors.add(errorState);
->>>>>>> 64e265ea
           }
 
           if (!nonDetState) {
@@ -378,7 +361,6 @@
         t.executeActions(exprArgs);
         actionTime.stop();
 
-<<<<<<< HEAD
         Map<SafetyProperty, ResultValue<?>> violatedProperties = Maps.newHashMap();
         if (t.getFollowState().isTarget()) {
           Preconditions.checkState(!t.getViolatedWhenEnteringTarget().isEmpty());
@@ -401,16 +383,6 @@
             pState.getMatches() + 1,
             pState.getFailedMatches(),
             violatedProperties);
-=======
-        AutomatonSafetyProperty violatedProperty = null;
-        if (t.getFollowState().isTarget()) {
-          final String desc = t.getViolatedPropertyDescription(exprArgs);
-          violatedProperty = new AutomatonSafetyProperty(state.getOwningAutomaton(), t, desc);
-        }
-
-        AutomatonState lSuccessor = AutomatonState.automatonStateFactory(
-            newVars, t.getFollowState(), cpa, t.getAssumptions(), state.getMatches() + 1, state.getFailedMatches(), violatedProperty);
->>>>>>> 64e265ea
 
         if (!(lSuccessor instanceof AutomatonState.BOTTOM)) {
           result.add(lSuccessor);
