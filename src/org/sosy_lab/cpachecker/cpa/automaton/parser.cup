/*
 *  CPAchecker is a tool for configurable software verification.
 *  This file is part of CPAchecker.
 *
 *  Copyright (C) 2007-2014  Dirk Beyer
 *  All rights reserved.
 *
 *  Licensed under the Apache License, Version 2.0 (the "License");
 *  you may not use this file except in compliance with the License.
 *  You may obtain a copy of the License at
 *
 *      http://www.apache.org/licenses/LICENSE-2.0
 *
 *  Unless required by applicable law or agreed to in writing, software
 *  distributed under the License is distributed on an "AS IS" BASIS,
 *  WITHOUT WARRANTIES OR CONDITIONS OF ANY KIND, either express or implied.
 *  See the License for the specific language governing permissions and
 *  limitations under the License.
 *
 *
 *  CPAchecker web page:
 *    http://cpachecker.sosy-lab.org
 */
package org.sosy_lab.cpachecker.cpa.automaton;

import java.io.IOException;
import java.io.InputStream;
import java.util.Collections;
import java.util.HashMap;
import java.util.LinkedList;
import java.util.ArrayList;
import java.util.List;
import java.util.Map;
import java.util.logging.Level;

import java_cup.runtime.ComplexSymbolFactory;
import java_cup.runtime.Scanner;
import java_cup.runtime.Symbol;
import java_cup.runtime.SymbolFactory;

import org.sosy_lab.common.configuration.Configuration;
import org.sosy_lab.common.configuration.InvalidConfigurationException;
import org.sosy_lab.common.io.Path;
import org.sosy_lab.common.log.LogManager;
import org.sosy_lab.cpachecker.cfa.CParser;
import org.sosy_lab.cpachecker.cfa.ast.c.CStatement;
import org.sosy_lab.cpachecker.cfa.types.MachineModel;
import org.sosy_lab.cpachecker.exceptions.CParserException;


import com.google.common.base.Throwables;

parser code {:
  private LogManager logger;
  private CParser cparser;

  // this int is used to determine unique names for anonymous automata
  private static int anonymousCounter;

  public AutomatonParser(Scanner scanner, SymbolFactory sf, LogManager pLogger, CParser pCparser) {
      super(scanner, sf);
      this.logger = pLogger;
      this.cparser = pCparser;
  }
  
  public List<CStatement> generateSourceASTOfBlock(String code) throws InvalidAutomatonException, InvalidConfigurationException, CParserException {
    return AutomatonASTComparator.generateSourceASTOfBlock(code, cparser);
  }

  @Override
  public void report_error(String message, Object info) {
    String errorString = message;
    if (info != null) {
      errorString += " near " + info;
    }
    logger.log(Level.WARNING, errorString);
  }

  Automaton generateSkeletonForAssertion(AutomatonBoolExpr pA) throws InvalidAutomatonException {
    AutomatonTransition trans = new AutomatonTransition(
        AutomatonBoolExpr.TRUE, 
        Collections.singletonList(pA),
        new ArrayList<CStatement>(),
        Collections.<AutomatonAction>emptyList(),
        "OK");
    AutomatonInternalState okState = new AutomatonInternalState("OK", 
        Collections.singletonList(trans));
    Automaton ret = new Automaton("AnonymousAutomaton" + anonymousCounter++,
                                  Collections.<String, AutomatonVariable>emptyMap(), 
                                  Collections.singletonList(okState), "OK");
    return ret;
  }

  /**
  * Parses a Specification File and returns the Automata found in the file.
  */
  public static List<Automaton> parseAutomatonFile(Path pInputFile, Configuration config, LogManager pLogger, MachineModel pMachine) throws InvalidConfigurationException {
    CParser cparser = CParser.Factory.getParser(config, pLogger, CParser.Factory.getOptions(config), pMachine);

    ComplexSymbolFactory sf = new ComplexSymbolFactory();
<<<<<<< HEAD
    try (InputStream input = pInputFile.asByteSource().openStream()) {
      Scanner scanner = new AutomatonScanner(input, pInputFile, config, pLogger, sf);
      Symbol symbol = new AutomatonParser(scanner, sf, pLogger, cparser).parse();
=======
    FileInputStream input = null;
    try {
      input = new FileInputStream(pInputFile);
      Symbol symbol = new AutomatonParser(new AutomatonScanner(input, pInputFile, config, pLogger, sf),sf, pLogger).parse();
>>>>>>> 5f901b87
      return ((List<Automaton>) symbol.value);

    } catch (Exception e) {
      Throwables.propagateIfPossible(e, InvalidConfigurationException.class);
      if (e instanceof IOException && e.getMessage() != null) {
        throw new InvalidConfigurationException("Could not load automaton from file " + e.getMessage(), e);
      } else {      
        throw new InvalidConfigurationException("Could not load automaton from file " + pInputFile.getAbsolutePath()
            + " (" + (e.getMessage() != null ? e.getMessage() : e.getClass().getSimpleName()) + ")", e);
      }
    }
  }

  AutomatonASTComparator.ASTMatcher generateASTPattern(String pattern) throws InvalidAutomatonException, InvalidConfigurationException {
    return AutomatonASTComparator.generatePatternAST(pattern, cparser);
  }
:};



terminal EXCLAMATION, AND, OR, ARROW, SEMICOLON, COMMA, COLON, OPEN_BRACKETS, CLOSE_BRACKETS, AUTOMATON,OBSERVER, CONTROL, END, LOCAL, INITIAL, STATE, ERROR, STOP, EXIT, BREAK, ASSERT, ASSUME, MATCH, LABEL, CHECK, EVAL, MODIFY, DO, PRINT, GOTO, IDENTIFIER, INTEGER_LITERAL, NEQ, EQ, EQEQ, PLUS, MINUS, TRUE, FALSE, STRING_LITERAL, CURLYEXPR, SQUAREEXPR, USEALL, USEFIRST, TARGET, IS_TARGET_STATE ;
non terminal List<Automaton> initial ;  
non terminal Automaton Specification ;
non terminal Automaton Automaton ;
non terminal String InitDef ;
non terminal Automaton Body ;
non terminal Map<String, AutomatonVariable> LocalDefs ;
non terminal List<AutomatonInternalState> StateDefs ;
non terminal List<AutomatonTransition> Transitions ;
non terminal List<AutomatonBoolExpr> Assertions ;
non terminal List<CStatement> Assume ;
non terminal List<AutomatonAction> Actions ;

non terminal AutomatonVariable LocalDef ;
non terminal AutomatonInternalState StateDef ;
non terminal Boolean StateTypeDef ;
non terminal Boolean StateNonDetDef ;
non terminal AutomatonTransition Transition ;
non terminal AutomatonBoolExpr Assertion ;
non terminal AutomatonAction Action ;

non terminal List<AutomatonExpression> PrintArguments ;

non terminal AutomatonIntExpr.Constant ConstantInt ;
non terminal AutomatonIntExpr Int ;
non terminal AutomatonIntExpr InnerInt ;
non terminal AutomatonBoolExpr Bool ;
non terminal AutomatonExpression Expression ;

precedence left PLUS, MINUS;
precedence left AND, OR;
precedence left EQEQ, NEQ;
precedence left EXCLAMATION;
//precedence left EVAL;

initial ::= Specification:s initial:lst {: lst.add(0, s); RESULT = lst; :}
          | /* empty */ {: RESULT = new LinkedList<Automaton>(); :}
          ;

Specification ::= Automaton:a
                  {: RESULT = a; :}
                | Assertion:a SEMICOLON 
                  {: RESULT = parser.generateSkeletonForAssertion(a); :} 
                ;

Automaton ::= OBSERVER Body:b 
              {: RESULT = b; b.assertObserverAutomaton(); :}
            | CONTROL Body:b 
              {: RESULT = b; :}
            | Body:b // the CONTROL keyword is optional
              {: RESULT = b; :}
            ;

Body      ::= AUTOMATON IDENTIFIER:id LocalDefs:vars InitDef:init StateDefs:states END AUTOMATON
              {: RESULT = new Automaton(id.toString(), vars, states, init); :}
            ;

InitDef    ::= INITIAL STATE IDENTIFIER:id SEMICOLON {: RESULT = id.toString(); :};

LocalDefs ::= LocalDef:d LocalDefs:lst {: lst.put(d.getName(), d); RESULT = lst; :}
              | /* empty */ {: RESULT = new HashMap<String, AutomatonVariable>(); :}
              ;

LocalDef  ::= LOCAL IDENTIFIER:type IDENTIFIER:name  SEMICOLON {: RESULT = new AutomatonVariable(type.toString(), name.toString()); :}
            | LOCAL IDENTIFIER:type IDENTIFIER:name  EQ ConstantInt:ci SEMICOLON 
            {: RESULT = new AutomatonVariable(type.toString(), name.toString()); RESULT.setValue(ci.getIntValue()); :}
            ;

StateDefs ::= StateDef:s StateDefs:lst  {: lst.add(0, s); RESULT = lst; :}
            | /* empty */ {: RESULT = new LinkedList<AutomatonInternalState>(); :}
              ;

StateDef  ::= StateTypeDef:type STATE StateNonDetDef:nd IDENTIFIER:id COLON  Transitions:ts
              {: RESULT = new AutomatonInternalState(id.toString(), ts, type, nd); :}
            ;
            
StateTypeDef ::= TARGET {: RESULT = true; :}
               | /* empty */ {: RESULT = false; :}
               ;

StateNonDetDef ::= USEFIRST {: RESULT = false; :}
               | USEALL {: RESULT = true; :}
               | /* empty */ {: RESULT = true; :}
               ;

Transitions   ::= Transition:t Transitions:lst {: lst.add(0, t); RESULT = lst; :}
            | /* empty */ {: RESULT = new LinkedList<AutomatonTransition>(); :}
            ;

Transition   ::= Bool:trigger  ARROW Assertions:ass Assume:a Actions:acts GOTO IDENTIFIER:follow SEMICOLON
              {: RESULT = new AutomatonTransition(trigger, ass, a, acts, follow.toString()); :}
               | Bool:trigger  ARROW Assertions:ass Assume:a Actions:acts ERROR SEMICOLON
              {: RESULT = new AutomatonTransition(trigger, ass, a, acts, AutomatonInternalState.ERROR); :}
               | Bool:trigger  ARROW Assertions:ass Assume:a Actions:acts STOP SEMICOLON
              {: RESULT = new AutomatonTransition(trigger, ass, a, acts, AutomatonInternalState.BOTTOM); :}
               | Bool:trigger  ARROW Assertions:ass Assume:a Actions:acts BREAK SEMICOLON
              {: RESULT = new AutomatonTransition(trigger, ass, a, acts, AutomatonInternalState.BREAK); :}
              ;

Assertions ::= Assertion:a Assertions:lst {: lst.add(0,a); RESULT = lst; :}
             | /* empty */ {: RESULT = new LinkedList<AutomatonBoolExpr>(); :}
             ;
Assertion  ::= ASSERT  Bool:b   {: RESULT = b; :};

Assume    ::= ASSUME CURLYEXPR:a {: RESULT = parser.generateSourceASTOfBlock(a.toString()); :}
             | /* empty */ {: RESULT = new ArrayList<CStatement>(); :};

Actions   ::= Action:a Actions:lst {: lst.add(0,a); RESULT = lst; :} // insert at the beginning of the list to preserve the order.
            | /* empty */ {: RESULT = new LinkedList<AutomatonAction>(); :}
            ;
Action    ::= DO  IDENTIFIER:var EQ InnerInt:i   {: RESULT = new AutomatonAction.Assignment(var.toString(), i); :}
                        // InnerInt in this position allows for x = EVAL(..) Statements
            | PRINT PrintArguments:args {: RESULT = new AutomatonAction.Print(args); :}
/*next statement is deprecated*/            
            | MODIFY OPEN_BRACKETS IDENTIFIER:cpa OPEN_BRACKETS STRING_LITERAL:query CLOSE_BRACKETS CLOSE_BRACKETS
              {: RESULT = new AutomatonAction.CPAModification(cpa.toString(), query.toString()); :}
            | MODIFY OPEN_BRACKETS IDENTIFIER:cpa COMMA STRING_LITERAL:query CLOSE_BRACKETS
              {: RESULT = new AutomatonAction.CPAModification(cpa.toString(), query.toString()); :}
            ;
            
PrintArguments ::= Expression:a PrintArguments:lst {: lst.add(0,a); RESULT = lst; :}
             | /* empty */ {: RESULT = new LinkedList<AutomatonExpression>(); :}
             ;
            
Int       ::= ConstantInt:c  {: RESULT = c; :}
                        | OPEN_BRACKETS Int:i CLOSE_BRACKETS {: RESULT = i; :}
            | IDENTIFIER:x  {: RESULT = new AutomatonIntExpr.VarAccess(x.toString()); :}
            | InnerInt:a PLUS InnerInt:b  {: RESULT = new AutomatonIntExpr.Plus(a,b); :}
            | InnerInt:a MINUS InnerInt:b  {: RESULT = new AutomatonIntExpr.Minus(a,b); :}
            ;
            
// the int Expression "( EVAL(...) )" is forbidden (would conflict with the same BoolExpression if Bool would use EVAL instead of CHECK)

InnerInt  ::= Int:i {: RESULT = i; :}
/*next statement is deprecated*/
                        | EVAL OPEN_BRACKETS IDENTIFIER:cpa OPEN_BRACKETS STRING_LITERAL:query CLOSE_BRACKETS CLOSE_BRACKETS
             {: RESULT = new AutomatonIntExpr.CPAQuery(cpa.toString(), query.toString()); :}
            | EVAL OPEN_BRACKETS IDENTIFIER:cpa COMMA STRING_LITERAL:query CLOSE_BRACKETS
             {: RESULT = new AutomatonIntExpr.CPAQuery(cpa.toString(), query.toString()); :}
             ;
            
ConstantInt ::= INTEGER_LITERAL:c  {: RESULT = new AutomatonIntExpr.Constant(c.toString()); :}
                        ;

Bool      ::= TRUE  {: RESULT = AutomatonBoolExpr.TRUE; :}
            | FALSE  {: RESULT = AutomatonBoolExpr.FALSE; :}
            | EXCLAMATION Bool:b  {: RESULT = new AutomatonBoolExpr.Negation(b); :}
            | OPEN_BRACKETS Bool:b CLOSE_BRACKETS {: RESULT = b; :}
            | InnerInt:a EQEQ InnerInt:b  {: RESULT = new AutomatonBoolExpr.IntEqTest(a,b); :}
            | InnerInt:a NEQ InnerInt:b  {: RESULT = new AutomatonBoolExpr.IntNotEqTest(a,b); :}
            | Bool:a EQEQ Bool:b  {: RESULT = new AutomatonBoolExpr.BoolEqTest(a,b); :}
            | Bool:a NEQ Bool:b  {: RESULT = new AutomatonBoolExpr.BoolNotEqTest(a,b); :}
            | Bool:a AND Bool:b {: RESULT = new AutomatonBoolExpr.And(a,b); :}
            | Bool:a OR Bool:b {: RESULT = new AutomatonBoolExpr.Or(a,b); :}
            | MATCH STRING_LITERAL:lit
              {: RESULT = new AutomatonBoolExpr.MatchCFAEdgeExact(lit.toString()); :}
            | MATCH CURLYEXPR:expr
              {: RESULT = new AutomatonBoolExpr.MatchCFAEdgeASTComparison(parser.generateASTPattern(expr.toString())); :}
            | MATCH SQUAREEXPR:expr
              {: RESULT = new AutomatonBoolExpr.MatchCFAEdgeRegEx(expr.toString()); :}
            | MATCH LABEL SQUAREEXPR:expr
              {: RESULT = new AutomatonBoolExpr.MatchLabelRegEx(expr.toString()); :}
            | MATCH ASSERT
              {: RESULT = new AutomatonBoolExpr.MatchJavaAssert(); :}
            | MATCH EXIT
              {: RESULT = new AutomatonBoolExpr.MatchProgramExit(); :}
/*next statement is deprecated*/ 
            | CHECK OPEN_BRACKETS IDENTIFIER:cpa OPEN_BRACKETS STRING_LITERAL:query CLOSE_BRACKETS CLOSE_BRACKETS
              {: RESULT = new AutomatonBoolExpr.CPAQuery(cpa.toString(), query.toString()); :}
            | CHECK OPEN_BRACKETS IDENTIFIER:cpa COMMA STRING_LITERAL:query CLOSE_BRACKETS
              {: RESULT = new AutomatonBoolExpr.CPAQuery(cpa.toString(), query.toString()); :}
            | CHECK OPEN_BRACKETS STRING_LITERAL:query CLOSE_BRACKETS
              {: RESULT = new AutomatonBoolExpr.ALLCPAQuery(query.toString()); :}
            | CHECK OPEN_BRACKETS IS_TARGET_STATE CLOSE_BRACKETS
              {: RESULT = AutomatonBoolExpr.CheckAllCpasForTargetState.INSTANCE; :}
            ;
            
Expression          ::= Int:i {: RESULT = i; :}
                        | Bool:b {: RESULT = b; :}
                        | STRING_LITERAL:lit {: RESULT = new AutomatonExpression.StringExpression(lit.toString()); :}
/*next statement is deprecated*/
                        | EVAL OPEN_BRACKETS IDENTIFIER:cpa OPEN_BRACKETS STRING_LITERAL:query CLOSE_BRACKETS CLOSE_BRACKETS
             {: RESULT = new AutomatonExpression.CPAQuery(cpa.toString(), query.toString()); :}
            | EVAL OPEN_BRACKETS IDENTIFIER:cpa COMMA STRING_LITERAL:query CLOSE_BRACKETS
             {: RESULT = new AutomatonExpression.CPAQuery(cpa.toString(), query.toString()); :}
             ; <|MERGE_RESOLUTION|>--- conflicted
+++ resolved
@@ -43,6 +43,7 @@
 import org.sosy_lab.common.io.Path;
 import org.sosy_lab.common.log.LogManager;
 import org.sosy_lab.cpachecker.cfa.CParser;
+import org.sosy_lab.cpachecker.cfa.parser.Scope;
 import org.sosy_lab.cpachecker.cfa.ast.c.CStatement;
 import org.sosy_lab.cpachecker.cfa.types.MachineModel;
 import org.sosy_lab.cpachecker.exceptions.CParserException;
@@ -53,18 +54,20 @@
 parser code {:
   private LogManager logger;
   private CParser cparser;
+  private Scope scope;
 
   // this int is used to determine unique names for anonymous automata
   private static int anonymousCounter;
 
-  public AutomatonParser(Scanner scanner, SymbolFactory sf, LogManager pLogger, CParser pCparser) {
+  public AutomatonParser(Scanner scanner, SymbolFactory sf, LogManager pLogger, CParser pCparser, Scope scope) {
       super(scanner, sf);
       this.logger = pLogger;
       this.cparser = pCparser;
+      this.scope = scope;
   }
   
   public List<CStatement> generateSourceASTOfBlock(String code) throws InvalidAutomatonException, InvalidConfigurationException, CParserException {
-    return AutomatonASTComparator.generateSourceASTOfBlock(code, cparser);
+    return AutomatonASTComparator.generateSourceASTOfBlock(code, cparser, scope);
   }
 
   @Override
@@ -94,20 +97,13 @@
   /**
   * Parses a Specification File and returns the Automata found in the file.
   */
-  public static List<Automaton> parseAutomatonFile(Path pInputFile, Configuration config, LogManager pLogger, MachineModel pMachine) throws InvalidConfigurationException {
+  public static List<Automaton> parseAutomatonFile(Path pInputFile, Configuration config, LogManager pLogger, MachineModel pMachine, Scope scope) throws InvalidConfigurationException {
     CParser cparser = CParser.Factory.getParser(config, pLogger, CParser.Factory.getOptions(config), pMachine);
 
     ComplexSymbolFactory sf = new ComplexSymbolFactory();
-<<<<<<< HEAD
     try (InputStream input = pInputFile.asByteSource().openStream()) {
       Scanner scanner = new AutomatonScanner(input, pInputFile, config, pLogger, sf);
-      Symbol symbol = new AutomatonParser(scanner, sf, pLogger, cparser).parse();
-=======
-    FileInputStream input = null;
-    try {
-      input = new FileInputStream(pInputFile);
-      Symbol symbol = new AutomatonParser(new AutomatonScanner(input, pInputFile, config, pLogger, sf),sf, pLogger).parse();
->>>>>>> 5f901b87
+      Symbol symbol = new AutomatonParser(scanner, sf, pLogger, cparser, scope).parse();
       return ((List<Automaton>) symbol.value);
 
     } catch (Exception e) {
@@ -122,7 +118,7 @@
   }
 
   AutomatonASTComparator.ASTMatcher generateASTPattern(String pattern) throws InvalidAutomatonException, InvalidConfigurationException {
-    return AutomatonASTComparator.generatePatternAST(pattern, cparser);
+    return AutomatonASTComparator.generatePatternAST(pattern, cparser, scope);
   }
 :};
 
