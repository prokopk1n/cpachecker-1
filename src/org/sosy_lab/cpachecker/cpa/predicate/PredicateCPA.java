--- conflicted
+++ resolved
@@ -36,12 +36,8 @@
 import org.sosy_lab.cpachecker.cfa.model.CFAEdge;
 import org.sosy_lab.cpachecker.cfa.model.CFANode;
 import org.sosy_lab.cpachecker.core.AnalysisDirection;
-<<<<<<< HEAD
+import org.sosy_lab.cpachecker.core.Specification;
 import org.sosy_lab.cpachecker.core.algorithm.invariants.InvariantSupplier.TrivialInvariantSupplier;
-=======
-import org.sosy_lab.cpachecker.core.Specification;
-import org.sosy_lab.cpachecker.core.algorithm.invariants.InvariantSupplier;
->>>>>>> b30b1351
 import org.sosy_lab.cpachecker.core.defaults.AutomaticCPAFactory;
 import org.sosy_lab.cpachecker.core.defaults.MergeSepOperator;
 import org.sosy_lab.cpachecker.core.interfaces.AbstractDomain;
@@ -138,11 +134,8 @@
       BlockOperator pBlk,
       CFA pCfa,
       ShutdownNotifier pShutdownNotifier,
-<<<<<<< HEAD
+      Specification specification,
       AggregatedReachedSets pAggregatedReachedSets)
-=======
-      Specification specification)
->>>>>>> b30b1351
       throws InvalidConfigurationException, CPAException {
     config.inject(this, PredicateCPA.class);
 
@@ -184,12 +177,8 @@
 
     prefixProvider = new PredicateBasedPrefixProvider(config, logger, solver, pathFormulaManager);
     invariantsManager =
-<<<<<<< HEAD
         new PredicateCPAInvariantsManager(
-            config, logger, pShutdownNotifier, pCfa, pAggregatedReachedSets);
-=======
-        new InvariantsManager(config, logger, pShutdownNotifier, pCfa, specification);
->>>>>>> b30b1351
+            config, logger, pShutdownNotifier, pCfa, specification, pAggregatedReachedSets);
 
     predicateManager =
         new PredicateAbstractionManager(
