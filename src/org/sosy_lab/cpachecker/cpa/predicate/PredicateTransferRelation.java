// This file is part of CPAchecker,
// a tool for configurable software verification:
// https://cpachecker.sosy-lab.org
//
// SPDX-FileCopyrightText: 2007-2020 Dirk Beyer <https://www.sosy-lab.org>
//
// SPDX-License-Identifier: Apache-2.0

package org.sosy_lab.cpachecker.cpa.predicate;

import static com.google.common.collect.FluentIterable.from;
import static org.sosy_lab.cpachecker.cpa.predicate.PredicateAbstractState.mkInfeasibleDummyState;
import static org.sosy_lab.cpachecker.cpa.predicate.PredicateAbstractState.mkNonAbstractionStateWithNewPathFormula;

import com.google.common.collect.ImmutableSet;
import java.util.Collection;
import java.util.Collections;
import java.util.Map;
import java.util.logging.Level;
import org.sosy_lab.common.collect.PersistentMap;
import org.sosy_lab.common.log.LogManager;
import org.sosy_lab.cpachecker.cfa.ast.c.CExpression;
import org.sosy_lab.cpachecker.cfa.model.CFAEdge;
import org.sosy_lab.cpachecker.cfa.model.CFANode;
import org.sosy_lab.cpachecker.cfa.types.c.CProblemType;
import org.sosy_lab.cpachecker.core.AnalysisDirection;
import org.sosy_lab.cpachecker.core.defaults.SingleEdgeTransferRelation;
import org.sosy_lab.cpachecker.core.interfaces.AbstractState;
import org.sosy_lab.cpachecker.core.interfaces.AbstractStateWithAssumptions;
import org.sosy_lab.cpachecker.core.interfaces.FormulaReportingState;
import org.sosy_lab.cpachecker.core.interfaces.Precision;
import org.sosy_lab.cpachecker.cpa.assumptions.storage.AssumptionStorageState;
import org.sosy_lab.cpachecker.cpa.predicate.PredicateAbstractState.InfeasibleDummyState;
import org.sosy_lab.cpachecker.exceptions.CPATransferException;
import org.sosy_lab.cpachecker.util.AbstractStates;
import org.sosy_lab.cpachecker.util.CFAUtils;
import org.sosy_lab.cpachecker.util.predicates.AbstractionFormula;
import org.sosy_lab.cpachecker.util.predicates.BlockOperator;
import org.sosy_lab.cpachecker.util.predicates.pathformula.PathFormula;
import org.sosy_lab.cpachecker.util.predicates.pathformula.PathFormulaManager;
import org.sosy_lab.cpachecker.util.predicates.smt.BooleanFormulaManagerView;
import org.sosy_lab.cpachecker.util.predicates.smt.FormulaManagerView;
import org.sosy_lab.cpachecker.util.statistics.ThreadSafeTimerContainer.TimerWrapper;
import org.sosy_lab.java_smt.api.BooleanFormula;
import org.sosy_lab.java_smt.api.SolverException;

/**
 * Transfer relation for symbolic predicate abstraction. First it computes the strongest post for
 * the given CFA edge. Afterwards it optionally computes an abstraction.
 */
public final class PredicateTransferRelation extends SingleEdgeTransferRelation {

  private final LogManager logger;
  private final PredicateAbstractionManager formulaManager;
  private final PathFormulaManager pathFormulaManager;

  private final BlockOperator blk;
  private final FormulaManagerView fmgr;

  private final AnalysisDirection direction;
  private final PredicateStatistics statistics;
  private final PredicateCpaOptions options;

  private final TimerWrapper postTimer;
  private final TimerWrapper satCheckTimer;
  private final TimerWrapper pathFormulaTimer;
  private final TimerWrapper strengthenTimer;
  private final TimerWrapper strengthenCheckTimer;
  private final TimerWrapper abstractionCheckTimer;

  public PredicateTransferRelation(
      LogManager pLogger,
      AnalysisDirection pDirection,
      FormulaManagerView pFmgr,
      PathFormulaManager pPfmgr,
      BlockOperator pBlk,
      PredicateAbstractionManager pPredAbsManager,
      PredicateStatistics pStatistics,
      PredicateCpaOptions pOptions) {
    logger = pLogger;
    formulaManager = pPredAbsManager;
    pathFormulaManager = pPfmgr;
    fmgr = pFmgr;
    blk = pBlk;
    direction = pDirection;
    statistics = pStatistics;
    options = pOptions;

    postTimer = statistics.postTimer.getNewTimer();
    satCheckTimer = statistics.satCheckTimer.getNewTimer();
    pathFormulaTimer = statistics.pathFormulaTimer.getNewTimer();
    strengthenTimer = statistics.strengthenTimer.getNewTimer();
    strengthenCheckTimer = statistics.strengthenCheckTimer.getNewTimer();
    abstractionCheckTimer = statistics.abstractionCheckTimer.getNewTimer();
  }

  @Override
  public Collection<? extends AbstractState> getAbstractSuccessorsForEdge(
      AbstractState pElement, Precision pPrecision, CFAEdge edge)
          throws CPATransferException, InterruptedException {

    postTimer.start();
    try {
      PredicateAbstractState element = (PredicateAbstractState) pElement;

      // Check whether abstraction is false.
      // Such elements might get created when precision adjustment computes an abstraction.
      if (element.getAbstractionFormula().isFalse()) {
        return ImmutableSet.of();
      }

      // calculate strongest post
      PathFormula pathFormula = convertEdgeToPathFormula(element.getPathFormula(), edge);
      logger.log(Level.ALL, "New path formula is", pathFormula);

      // Check whether we should do a SAT check.s
      boolean satCheck = shouldDoSatCheck(edge, pathFormula);
      logger.log(Level.FINEST, "Handling non-abstraction location",
          (satCheck ? "with satisfiability check" : ""));

      try {
        if (satCheck && unsatCheck(element.getAbstractionFormula(), pathFormula)) {
          return ImmutableSet.of();
        }
      } catch (SolverException e) {
        throw new CPATransferException("Solver failed during successor generation", e);
      }

      PredicateAbstractState successor;
      if (element.isAbstractionState()) {
        successor = mkNonAbstractionStateWithNewPathFormula(pathFormula, element, element);
      } else {
        successor =
            mkNonAbstractionStateWithNewPathFormula(
                pathFormula,
                element,
                element.getPreviousAbstractionState());
      }
      return Collections.singleton(successor);

    } finally {
      postTimer.stop();
    }
  }

  private boolean shouldDoSatCheck(CFAEdge edge, PathFormula pathFormula) {
    if ((options.getSatCheckBlockSize() > 0)
        && (pathFormula.getLength() >= options.getSatCheckBlockSize())) {
      return true;
    }
    if (options.satCheckAtAbstraction()) {
      CFANode loc = getAnalysisSuccessor(edge);
      if (blk.isBlockEnd(loc, pathFormula.getLength())) {
        return true;
      }
    }
    return false;
  }

  private CFANode getAnalysisSuccessor(CFAEdge pEdge) {
    if (direction == AnalysisDirection.BACKWARD) {
      return pEdge.getPredecessor();
    } else {
      return pEdge.getSuccessor();
    }
  }

  /**
   * Checks if lastAbstraction & pathFromLastAbstraction is unsat.
   * Collects sat check information for statistics
   */
  private boolean unsatCheck(final AbstractionFormula lastAbstraction, final PathFormula pathFormulaFromLastAbstraction)
      throws SolverException, InterruptedException {
    satCheckTimer.start();

    boolean unsat = formulaManager.unsat(lastAbstraction, pathFormulaFromLastAbstraction);

    satCheckTimer.stop();

    if (unsat) {
      statistics.numSatChecksFalse.inc();
      logger.log(Level.FINEST, "Abstraction & PathFormula is unsatisfiable.");
    }

    return unsat;
  }

  /**
   * Converts an edge into a formula and creates a conjunction of it with the
   * previous pathFormula.
   *
   * This method implements the strongest post operator.
   *
   * @param pathFormula The previous pathFormula.
   * @param edge  The edge to analyze.
   * @return  The new pathFormula.
   */
  private PathFormula convertEdgeToPathFormula(PathFormula pathFormula, CFAEdge edge) throws CPATransferException, InterruptedException {
    pathFormulaTimer.start();
    try {
      // compute new pathFormula with the operation on the edge
      return pathFormulaManager.makeAnd(pathFormula, edge);
    } finally {
      pathFormulaTimer.stop();
    }
  }

  /*
   * Here is some code that checks memory safety properties with predicate analysis.
   * It used two configuration flags to enable these checks,
   * and relied on PredicateAbstractState to implement Targetable.
   * This is both not desired (especially the former),
   * since specifications should not be hard-coded in analysis,
   * but instead given as automata.
   * Furthermore, these checks were too expensive to be usable.
   * Thus this code is disabled now.
   * If it is one day desired to re-add these checks,
   * the checks should get executed on request of the AutomatonCPA,
   * possibly via the AbstractQueryableState interface or strengthen.

      Pair<PathFormula, ErrorConditions> edgeResult;
      pathFormulaTimer.start();
      try {
        edgeResult = pathFormulaManager.makeAndWithErrorConditions(element.getPathFormula(), edge);
      } finally {
        pathFormulaTimer.stop();
      }

      PathFormula pathFormula = edgeResult.getFirst();
      ErrorConditions conditions = edgeResult.getSecond();

      // check whether to do abstraction
      boolean doAbstraction = blk.isBlockEnd(edge, pathFormula);

      BooleanFormula invalidDerefCondition = conditions.getInvalidDerefCondition();
      BooleanFormula invalidFreeCondition = conditions.getInvalidFreeCondition();

      if (bfmgr.isTrue(invalidDerefCondition)) {
        return createState(element, pathFormula, loc, doAbstraction, ViolatedProperty.VALID_DEREF);
      }
      if (bfmgr.isTrue(invalidFreeCondition)) {
        return createState(element, pathFormula, loc, doAbstraction, ViolatedProperty.VALID_FREE);
      }

      List<PredicateAbstractState> newStates = new ArrayList<>(2);

      if (checkValidDeref && !bfmgr.isFalse(invalidDerefCondition)) {
        logger.log(Level.ALL, "Adding invalid-deref condition", invalidDerefCondition);
        PathFormula targetPathFormula = pathFormulaManager.makeAnd(edgeResult.getFirst(), invalidDerefCondition);
        newStates.addAll(createState(element, targetPathFormula, loc, doAbstraction,
            ViolatedProperty.VALID_DEREF));

        pathFormula = pathFormulaManager.makeAnd(pathFormula,
            bfmgr.not(invalidDerefCondition));
      }

      if (checkValidFree && !bfmgr.isFalse(invalidFreeCondition)) {
        logger.log(Level.ALL, "Adding invalid-free condition", invalidFreeCondition);
        PathFormula targetPathFormula = pathFormulaManager.makeAnd(edgeResult.getFirst(), invalidFreeCondition);
        newStates.addAll(createState(element, targetPathFormula, loc, doAbstraction,
            ViolatedProperty.VALID_FREE));

        pathFormula = pathFormulaManager.makeAnd(pathFormula,
            bfmgr.not(invalidFreeCondition));
      }
   */


  @Override
  public Collection<? extends AbstractState> strengthen(
      AbstractState pElement,
      Iterable<AbstractState> otherElements,
      CFAEdge edge,
      Precision pPrecision)
      throws CPATransferException, InterruptedException {

    strengthenTimer.start();
    try {

      PredicateAbstractState element = (PredicateAbstractState) pElement;
      if (element.isAbstractionState()) {
        // can't do anything with this object because the path formula of
        // abstraction elements has to stay "true"
        return Collections.singleton(element);
      }

      // TODO: replace with Iterables.getOnlyElement(AbstractStates.extractLocations(otherElements));
      // when the special case for PredicateCPA in CompositeTransferRelation#callStrengthen
      // is removed.
      final CFANode currentLocation;
      if (edge == null) {
        currentLocation = null;
      } else {
        currentLocation = getAnalysisSuccessor(edge);
      }

      boolean errorFound = false;
      for (AbstractState lElement : otherElements) {
        if (lElement instanceof AssumptionStorageState) {
          element = strengthen(element, (AssumptionStorageState) lElement);
        }

        /*
         * Add additional assumptions from an automaton state.
         */
        if (!options.ignoreStateAssumptions() && lElement instanceof AbstractStateWithAssumptions) {
          element = strengthen(element, (AbstractStateWithAssumptions) lElement, edge);
          if (element instanceof InfeasibleDummyState) {
            return ImmutableSet.of(element);
          }
        }

        if (options.strengthenWithFormulaReportingStates()
            && lElement instanceof FormulaReportingState) {
          element = strengthen(element, (FormulaReportingState) lElement);
        }

        if (AbstractStates.isTargetState(lElement)) {
          errorFound = true;
        }
      }

      // check satisfiability in case of error
      // (not necessary for abstraction elements)
      if (errorFound && options.targetStateSatCheck()) {
        element = strengthenSatCheck(element, currentLocation);
        if (element == null) {
          // successor not reachable
          return ImmutableSet.of();
        }
      }

      return Collections.singleton(element);
    } catch (SolverException e) {
      throw new CPATransferException("Solver failed during strengthen sat check", e);

    } finally {
      strengthenTimer.stop();
    }
  }

  private PredicateAbstractState strengthen(
      PredicateAbstractState pElement, AbstractStateWithAssumptions pAssumeElement, CFAEdge pEdge)
      throws CPATransferException, InterruptedException, SolverException {

    PathFormula pf = pElement.getPathFormula();

<<<<<<< HEAD
    Collection<AbstractState> oldStates = pAssumeElement.getStatesForPreconditions();
    com.google.common.base.Optional<PredicateAbstractState> optionalPreviousPredicateState =
        AbstractStates.projectToType(oldStates, PredicateAbstractState.class).first();

    if (optionalPreviousPredicateState.isPresent() && optionalPreviousPredicateState.get().getPathFormula() != null) {
      assert !pElement.equals(optionalPreviousPredicateState.get())
          : "Found current state as state for preconditions."
              + " Most likely this means strengthen of the PredicateCPA is called after strengthen of the OverflowCPA!";
      PathFormula previousPathFormula = optionalPreviousPredicateState.get().getPathFormula();
      for (CExpression preconditionAssumption : from(pAssumeElement.getPreconditionAssumptions())
          .filter(CExpression.class)) {
        if (CFAUtils.getIdExpressionsOfExpression(preconditionAssumption)
            .anyMatch(var -> var.getExpressionType() instanceof CProblemType)) {
          continue;
        }
        pathFormulaTimer.start();
        try {
          // compute a pathFormula where the SSAMap/ PointerTargetSet is set back to the previous state:
          PathFormula temp = new PathFormula(
              pf.getFormula(),
              previousPathFormula.getSsa(),
              previousPathFormula.getPointerTargetSet(),
              previousPathFormula.getLength(), fmgr.getBooleanFormulaManager());
          // add the assumption, which is now instantiated with the right indices:
          temp = pathFormulaManager.makeAnd(temp, preconditionAssumption);
          // add back the original SSAMap ant PointerTargetSet:
          pf = new PathFormula(
              temp.getFormula(),
              pf.getSsa(),
              pf.getPointerTargetSet(),
              pf.getLength() + 1, fmgr.getBooleanFormulaManager());
        } finally {
          pathFormulaTimer.stop();
        }
      }
    }

=======
>>>>>>> aedbc398
    if (options.assumptionStrengtheningSatCheck()) {
      PathFormula f = pathFormulaManager.makeFormulaForPath(Collections.singletonList(pEdge));
      for (CExpression assumption :
          from(pAssumeElement.getAssumptions()).filter(CExpression.class)) {
        f = pathFormulaManager.makeAnd(f, assumption);
      }
      AbstractionFormula dummy = formulaManager.makeTrueAbstractionFormula(f);
      if (formulaManager.unsat(dummy, f)) {
        // if automaton has conflict with edge, return a dummy-successor that can be used to further
        // elaborate on it at a later stage
        return mkInfeasibleDummyState(f, dummy, pElement.getAbstractionLocationsOnPath());
      }
    }

    for (CExpression assumption : from(pAssumeElement.getAssumptions()).filter(CExpression.class)) {
      // assumptions do not contain complete type nor scope information
      // hence, not all types can be resolved, so ignore these
      // TODO: the witness automaton is complete in that regard, so use that in future
      if (CFAUtils.getIdExpressionsOfExpression(assumption)
              .anyMatch(var -> var.getExpressionType() instanceof CProblemType)
          || assumption.getExpressionType() instanceof CProblemType) {
        logger.log(Level.INFO, "Ignoring assumption", assumption, "because of CProblemType");
        continue;
      }
      pathFormulaTimer.start();
      try {
        // compute new pathFormula with the operation on the edge
        pf = pathFormulaManager.makeAnd(pf, assumption);
      } finally {
        pathFormulaTimer.stop();
      }
    }

    if (pf != pElement.getPathFormula()) {
      return replacePathFormula(pElement, pf);
    } else {
      return pElement;
    }
  }

  private PredicateAbstractState strengthen(PredicateAbstractState pElement,
      AssumptionStorageState pElement2) {

    if (pElement2.isAssumptionTrue() || pElement2.isAssumptionFalse()) {
      // we don't add the assumption false in order to not forget the content of the path formula
      // (we need it for post-processing)
      return pElement;
    }

    String asmpt = pElement2.getAssumptionAsString().toString();

    PathFormula pf = pathFormulaManager.makeAnd(pElement.getPathFormula(), fmgr.parse(asmpt));

    return replacePathFormula(pElement, pf);
  }

  private PredicateAbstractState strengthen(
      PredicateAbstractState pElement, FormulaReportingState pFormulaReportingState) {

    BooleanFormula formula =
        pFormulaReportingState.getFormulaApproximation(fmgr);

    BooleanFormulaManagerView bfmgr = fmgr.getBooleanFormulaManager();
    if (bfmgr.isTrue(formula) || bfmgr.isFalse(formula)) {
      return pElement;
    }

    PathFormula previousPathFormula = pElement.getPathFormula();
    PathFormula newPathFormula = pathFormulaManager.makeAnd(previousPathFormula, formula);

    return replacePathFormula(pElement, newPathFormula);
  }

  /**
   * Returns a new state with a given pathFormula. All other fields stay equal.
   */
  private PredicateAbstractState replacePathFormula(PredicateAbstractState oldElement, PathFormula newPathFormula) {
    assert !oldElement.isAbstractionState();
    return mkNonAbstractionStateWithNewPathFormula(newPathFormula, oldElement);
  }

  private PredicateAbstractState strengthenSatCheck(
      PredicateAbstractState pElement, CFANode loc)
          throws SolverException, InterruptedException {
    logger.log(Level.FINEST, "Checking for feasibility of path because error has been found");

    strengthenCheckTimer.start();
    PathFormula pathFormula = pElement.getPathFormula();
    boolean unsat = formulaManager.unsat(pElement.getAbstractionFormula(), pathFormula);
    strengthenCheckTimer.stop();

    if (unsat) {
      statistics.numStrengthenChecksFalse.inc();
      logger.log(Level.FINEST, "Path is infeasible.");
      return null;
    } else {
      // although this is not an abstraction location, we fake an abstraction
      // because refinement code expects it to be like this
      logger.log(Level.FINEST, "Last part of the path is not infeasible.");

      // set abstraction to true (we don't know better)
      AbstractionFormula abs = formulaManager.makeTrueAbstractionFormula(pathFormula);

      PathFormula newPathFormula = pathFormulaManager.makeEmptyPathFormula(pathFormula);

      // update abstraction locations map
      PersistentMap<CFANode, Integer> abstractionLocations = pElement.getAbstractionLocationsOnPath();
      Integer newLocInstance = abstractionLocations.getOrDefault(loc, 0) + 1;
      abstractionLocations = abstractionLocations.putAndCopy(loc, newLocInstance);

      return PredicateAbstractState.mkAbstractionState(newPathFormula,
          abs, abstractionLocations);
    }
  }

  boolean areAbstractSuccessors(
      AbstractState pElement,
      CFAEdge pCfaEdge,
      Collection<? extends AbstractState> pSuccessors,
      Map<PredicateAbstractState, PathFormula> computedPathFormulae)
      throws SolverException, CPATransferException, InterruptedException {
    PredicateAbstractState predicateElement = (PredicateAbstractState) pElement;
    PathFormula pathFormula = computedPathFormulae.get(predicateElement);
    if (pathFormula == null) {
      pathFormula = pathFormulaManager.makeEmptyPathFormula(predicateElement.getPathFormula());
    }
    boolean result = true;

    if (pSuccessors.isEmpty()) {
      // if pSuccessors is empty than successor formula needs to be unsat
      PathFormula pFormula = convertEdgeToPathFormula(pathFormula, pCfaEdge);
      if (!unsatCheck(predicateElement.getAbstractionFormula(), pFormula)) {
        result = false;
      }
      return result;
    }

    for (AbstractState e : pSuccessors) {
      PredicateAbstractState successor = (PredicateAbstractState) e;

      if (successor.isAbstractionState()) {
        pathFormula = convertEdgeToPathFormula(pathFormula, pCfaEdge);
        // check abstraction
        abstractionCheckTimer.start();
        if (!formulaManager.checkCoverage(predicateElement.getAbstractionFormula(), pathFormula,
            successor.getAbstractionFormula())) {
          result = false;
        }
        abstractionCheckTimer.stop();
      } else {
        // check abstraction
        abstractionCheckTimer.start();
        if (!successor.getAbstractionFormula().equals(predicateElement.getAbstractionFormula())) {
          result = false;
        }
        abstractionCheckTimer.stop();

        // compute path formula
        PathFormula computedPathFormula = convertEdgeToPathFormula(pathFormula, pCfaEdge);
        PathFormula mergeWithPathFormula = computedPathFormulae.get(successor);
        if (mergeWithPathFormula != null) {
          computedPathFormulae.put(successor, pathFormulaManager.makeOr(mergeWithPathFormula, computedPathFormula));
        } else {
          computedPathFormulae.put(successor, computedPathFormula);
        }
      }
    }

    return result;
  }
}<|MERGE_RESOLUTION|>--- conflicted
+++ resolved
@@ -345,46 +345,6 @@
 
     PathFormula pf = pElement.getPathFormula();
 
-<<<<<<< HEAD
-    Collection<AbstractState> oldStates = pAssumeElement.getStatesForPreconditions();
-    com.google.common.base.Optional<PredicateAbstractState> optionalPreviousPredicateState =
-        AbstractStates.projectToType(oldStates, PredicateAbstractState.class).first();
-
-    if (optionalPreviousPredicateState.isPresent() && optionalPreviousPredicateState.get().getPathFormula() != null) {
-      assert !pElement.equals(optionalPreviousPredicateState.get())
-          : "Found current state as state for preconditions."
-              + " Most likely this means strengthen of the PredicateCPA is called after strengthen of the OverflowCPA!";
-      PathFormula previousPathFormula = optionalPreviousPredicateState.get().getPathFormula();
-      for (CExpression preconditionAssumption : from(pAssumeElement.getPreconditionAssumptions())
-          .filter(CExpression.class)) {
-        if (CFAUtils.getIdExpressionsOfExpression(preconditionAssumption)
-            .anyMatch(var -> var.getExpressionType() instanceof CProblemType)) {
-          continue;
-        }
-        pathFormulaTimer.start();
-        try {
-          // compute a pathFormula where the SSAMap/ PointerTargetSet is set back to the previous state:
-          PathFormula temp = new PathFormula(
-              pf.getFormula(),
-              previousPathFormula.getSsa(),
-              previousPathFormula.getPointerTargetSet(),
-              previousPathFormula.getLength(), fmgr.getBooleanFormulaManager());
-          // add the assumption, which is now instantiated with the right indices:
-          temp = pathFormulaManager.makeAnd(temp, preconditionAssumption);
-          // add back the original SSAMap ant PointerTargetSet:
-          pf = new PathFormula(
-              temp.getFormula(),
-              pf.getSsa(),
-              pf.getPointerTargetSet(),
-              pf.getLength() + 1, fmgr.getBooleanFormulaManager());
-        } finally {
-          pathFormulaTimer.stop();
-        }
-      }
-    }
-
-=======
->>>>>>> aedbc398
     if (options.assumptionStrengtheningSatCheck()) {
       PathFormula f = pathFormulaManager.makeFormulaForPath(Collections.singletonList(pEdge));
       for (CExpression assumption :
