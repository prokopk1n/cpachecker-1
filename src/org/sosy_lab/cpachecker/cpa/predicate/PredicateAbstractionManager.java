--- conflicted
+++ resolved
@@ -33,6 +33,7 @@
 import java.util.ArrayDeque;
 import java.util.ArrayList;
 import java.util.Collection;
+import java.util.Collections;
 import java.util.Deque;
 import java.util.HashMap;
 import java.util.HashSet;
@@ -258,10 +259,6 @@
     BooleanFormula f = bfmgr.and(absFormula, symbFormula);
     final SSAMap ssa = pathFormula.getSsa();
 
-    if (!pPredicates.isEmpty()) {
-      //abstractionReuseEnabled = false;
-    }
-
     ImmutableSet<AbstractionPredicate> predicates = getRelevantPredicates(pPredicates, f, ssa);
 
     // Try to reuse stored abstractions
@@ -305,12 +302,6 @@
 
           //logger.log(Level.WARNING, "Filtered candidates", "location", location.getNodeNumber(), "abstraction", tryBasedOnAbstractionId, ":", candidateAbstractions);
 
-//          if (candidateAbstraction.size() > 1) {
-//            logger.log(Level.WARNING, "Too many abstraction candidates on location", location, "for abstraction", tryBasedOnAbstractionId, ". Disabling abstraction reuse!");
-//            this.abstractionReuseDisabledBecauseOfAmbiguity = true;
-//            tryReuseBasedOnPredecessors.clear();
-//            continue;
-//          }
 
           Set<Integer> reuseIds = Sets.newTreeSet();
           BooleanFormula reuseFormula = bfmgr.makeBoolean(true);
@@ -498,7 +489,7 @@
 
   public AbstractionFormula buildAbstraction(
       CFANode location, AbstractionFormula abstractionFormula, PathFormula pathFormula,
-      Collection<AbstractionPredicate> pPredicates) {
+      Collection<AbstractionPredicate> pPredicates) throws InterruptedException {
     return buildAbstraction(Collections.<Integer>emptySet(),  location, abstractionFormula, pathFormula, pPredicates).getFirst();
   }
 
@@ -619,11 +610,7 @@
       final CFANode location,
       final BooleanFormula f,
       final PathFormula blockFormula,
-<<<<<<< HEAD
-      final Collection<AbstractionPredicate> predicates) {
-=======
       final Collection<AbstractionPredicate> predicates) throws InterruptedException {
->>>>>>> 36f22f18
 
     PathFormula pf = new PathFormula(f, blockFormula.getSsa(), 0);
 
@@ -633,11 +620,7 @@
     // fix block formula in result
     return new AbstractionFormula(fmgr, newAbstraction.asRegion(),
         newAbstraction.asFormula(), newAbstraction.asInstantiatedFormula(),
-<<<<<<< HEAD
         blockFormula);
-=======
-        blockFormula, noAbstractionReuse);
->>>>>>> 36f22f18
   }
 
   /**
