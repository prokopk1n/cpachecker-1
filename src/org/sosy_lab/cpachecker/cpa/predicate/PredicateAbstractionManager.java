--- conflicted
+++ resolved
@@ -60,8 +60,6 @@
 import org.sosy_lab.cpachecker.cpa.predicate.persistence.PredicatePersistenceUtils.PredicateParsingFailedException;
 import org.sosy_lab.cpachecker.exceptions.SolverException;
 import org.sosy_lab.cpachecker.util.LiveVariables;
-import org.sosy_lab.cpachecker.util.precondition.segkro.interfaces.Canonicalizer;
-import org.sosy_lab.cpachecker.util.precondition.segkro.rules.DefaultCanonicalizer;
 import org.sosy_lab.cpachecker.util.precondition.segkro.rules.LinCombineRule;
 import org.sosy_lab.cpachecker.util.predicates.AbstractionFormula;
 import org.sosy_lab.cpachecker.util.predicates.AbstractionManager;
@@ -88,14 +86,41 @@
 import com.google.common.collect.HashMultimap;
 import com.google.common.collect.ImmutableList;
 import com.google.common.collect.ImmutableSet;
-import com.google.common.collect.Lists;
 import com.google.common.collect.Multimap;
 import com.google.common.collect.Sets;
 
 @Options(prefix = "cpa.predicate")
 public class PredicateAbstractionManager {
 
-  private static final Set<Integer> noAbstractionReuse = ImmutableSet.of();
+  static class Stats {
+
+    public int numCallsAbstraction = 0; // total calls
+    public int numAbstractionReuses = 0; // total reuses
+
+    public int numSymbolicAbstractions = 0; // precision completely empty, no computation
+    public int numSatCheckAbstractions = 0; // precision was {false}, only sat check
+    public int numCallsAbstractionCached = 0; // result was cached, no computation
+
+    public int numTotalPredicates = 0;
+    public int maxPredicates = 0;
+    public int numIrrelevantPredicates = 0;
+    public int numTrivialPredicates = 0;
+    public int numCartesianAbsPredicates = 0;
+    public int numCartesianAbsPredicatesCached = 0;
+    public int numBooleanAbsPredicates = 0;
+    public final Timer abstractionReuseTime = new Timer();
+    public final StatTimer abstractionReuseImplicationTime = new StatTimer("Time for checking reusability of abstractions");
+    public final Timer trivialPredicatesTime = new Timer();
+    public final Timer cartesianAbstractionTime = new Timer();
+    public final Timer quantifierEliminationTime = new Timer();
+    public final Timer booleanAbstractionTime = new Timer();
+    public final NestedTimer abstractionEnumTime = new NestedTimer(); // outer: solver time, inner: bdd time
+    public final Timer abstractionSolveTime = new Timer(); // only the time for solving, not for model enumeration
+
+    public long allSatCount = 0;
+    public int maxAllSatCount = 0;
+  }
+
   final Stats stats = new Stats();
 
   private final LogManager logger;
@@ -104,63 +129,73 @@
   private final RegionCreator rmgr;
   private final PathFormulaManager pfmgr;
   private final Solver solver;
-<<<<<<< HEAD
+
+  private static final Set<Integer> noAbstractionReuse = ImmutableSet.of();
+
+  private static enum AbstractionType {
+    CARTESIAN,
+    BOOLEAN,
+    COMBINED,
+    ELIMINATION;
+  }
+
+  @Option(secure=true, name = "abstraction.cartesian",
+      description = "whether to use Boolean (false) or Cartesian (true) abstraction")
+  @Deprecated
+  private boolean cartesianAbstraction = false;
+
+  @Option(secure=true, name = "abstraction.computation",
+      description = "whether to use Boolean or Cartesian abstraction or both")
+  private AbstractionType abstractionType = AbstractionType.BOOLEAN;
+
+  @Option(secure=true, name = "abstraction.dumpHardQueries",
+      description = "dump the abstraction formulas if they took to long")
+  private boolean dumpHardAbstractions = false;
+
+  @Option(secure=true, name = "abstraction.reuseAbstractionsFrom",
+      description="An initial set of comptued abstractions that might be reusable")
+  @FileOption(FileOption.Type.OPTIONAL_INPUT_FILE)
+  private Path reuseAbstractionsFrom;
+
+  @Option(secure=true, description = "Max. number of edge of the abstraction tree to prescan for reuse")
+  private int maxAbstractionReusePrescan = 1;
+
+  @Option(secure=true, name = "abs.useCache", description = "use caching of abstractions")
+  private boolean useCache = true;
+
+  @Option(secure=true, name="refinement.splitItpAtoms",
+      description="split each arithmetic equality into two inequalities when extracting predicates from interpolants")
+  private boolean splitItpAtoms = false;
+
+  @Option(secure=true, name = "abstraction.identifyTrivialPredicates",
+      description="Identify those predicates where the result is trivially known before abstraction computation and omit them.")
+  private boolean identifyTrivialPredicates = false;
+
+  @Option(secure=true, name = "abstraction.simplify",
+      description="Simplify the abstraction formula that is stored to represent the state space. Helpful when debugging (formulas get smaller).")
+  private boolean simplifyAbstractionFormula = false;
+
+  @Option(secure=true, name = "abstraction.elimDeadVariablePreds",
+      description="Eliminate propositions about dead variables in abstraction predicates by running a generalization procedure.")
+  private boolean elimDeadVariablePredsByGeneralization = false;
+
+  private boolean warnedOfCartesianAbstraction = false;
+
+  private boolean abstractionReuseDisabledBecauseOfAmbiguity = false;
+
   private final Map<Pair<BooleanFormula, ImmutableSet<AbstractionPredicate>>, AbstractionFormula> abstractionCache;
+
   // Cache for satisfiability queries: if formula is contained, it is unsat
   private final Set<BooleanFormula> unsatisfiabilityCache;
+
   //cache for cartesian abstraction queries. For each predicate, the values
   // are -1: predicate is false, 0: predicate is don't care,
   // 1: predicate is true
   private final Map<Pair<BooleanFormula, AbstractionPredicate>, Byte> cartesianAbstractionCache;
+
   private final BooleanFormulaManagerView bfmgr;
+
   private final PredicateAbstractionsStorage abstractionStorage;
-  private int counter = 0;
-  @Option(secure = true, name = "abstraction.cartesian",
-=======
-
-  private static final Set<Integer> noAbstractionReuse = ImmutableSet.of();
-
-  private static enum AbstractionType {
-    CARTESIAN,
-    BOOLEAN,
-    COMBINED,
-    ELIMINATION
-  }
-
-  @Option(secure=true, name = "abstraction.cartesian",
->>>>>>> 126ec5d0
-      description = "whether to use Boolean (false) or Cartesian (true) abstraction")
-  @Deprecated
-  private boolean cartesianAbstraction = false;
-  @Option(secure = true, name = "abstraction.computation",
-      description = "whether to use Boolean or Cartesian abstraction or both")
-  private AbstractionType abstractionType = AbstractionType.BOOLEAN;
-  @Option(secure = true, name = "abstraction.dumpHardQueries",
-      description = "dump the abstraction formulas if they took to long")
-  private boolean dumpHardAbstractions = false;
-  @Option(secure = true, name = "abstraction.reuseAbstractionsFrom",
-      description = "An initial set of comptued abstractions that might be reusable")
-  @FileOption(FileOption.Type.OPTIONAL_INPUT_FILE)
-  private Path reuseAbstractionsFrom;
-  @Option(secure = true, description = "Max. number of edge of the abstraction tree to prescan for reuse")
-  private int maxAbstractionReusePrescan = 1;
-  @Option(secure = true, name = "abs.useCache", description = "use caching of abstractions")
-  private boolean useCache = true;
-  @Option(secure = true, name = "refinement.splitItpAtoms",
-      description = "split each arithmetic equality into two inequalities when extracting predicates from interpolants")
-  private boolean splitItpAtoms = false;
-  @Option(secure = true, name = "abstraction.identifyTrivialPredicates",
-      description = "Identify those predicates where the result is trivially known before abstraction computation and omit them.")
-  private boolean identifyTrivialPredicates = false;
-  @Option(secure = true, name = "abstraction.simplify",
-      description = "Simplify the abstraction formula that is stored to represent the state space. Helpful when debugging (formulas get smaller).")
-  private boolean simplifyAbstractionFormula = false;
-  @Option(secure=true, name = "abstraction.elimDeadVariablePreds",
-      description="Eliminate propositions about dead variables in abstraction predicates by running a generalization procedure.")
-  private boolean elimDeadVariablePredsByGeneralization = false;
-
-  private boolean warnedOfCartesianAbstraction = false;
-  private boolean abstractionReuseDisabledBecauseOfAmbiguity = false;
 
   private Optional<LiveVariables> liveVars;
 
@@ -217,12 +252,11 @@
    * Compute an abstraction of the conjunction of an AbstractionFormula and
    * a PathFormula. The AbstractionFormula will be used in its instantiated form,
    * so the indices there should match those from the PathFormula.
-   *
    * @param abstractionFormula An AbstractionFormula that is used as input.
    * @param pathFormula A PathFormula that is used as input.
    * @param predicates The set of predicates used for abstraction.
    * @return An AbstractionFormula instance representing an abstraction of
-   * "abstractionFormula & pathFormula" with pathFormula as the block formula.
+   *          "abstractionFormula & pathFormula" with pathFormula as the block formula.
    * @throws InterruptedException
    */
   public AbstractionFormula buildAbstraction(CFANode location,
@@ -231,8 +265,7 @@
 
     stats.numCallsAbstraction++;
 
-    logger.log(Level.FINEST, "Computing abstraction", stats.numCallsAbstraction, "with", pPredicates.size(),
-        "predicates");
+    logger.log(Level.FINEST, "Computing abstraction", stats.numCallsAbstraction, "with", pPredicates.size(), "predicates");
     logger.log(Level.ALL, "Old abstraction:", abstractionFormula.asFormula());
     logger.log(Level.ALL, "Path formula:", pathFormula);
     logger.log(Level.ALL, "Predicates:", pPredicates);
@@ -254,7 +287,7 @@
 
         Deque<Pair<Integer, Integer>> tryReuseBasedOnPredecessors = new ArrayDeque<>();
         Set<Integer> idsOfStoredAbstractionReused = abstractionFormula.getIdsOfStoredAbstractionReused();
-        for (Integer id : idsOfStoredAbstractionReused) {
+        for (Integer id: idsOfStoredAbstractionReused) {
           tryReuseBasedOnPredecessors.add(Pair.of(id, 0));
         }
 
@@ -298,8 +331,7 @@
           //logger.log(Level.WARNING, "Filtered candidates", "location", location.getNodeNumber(), "abstraction", tryBasedOnAbstractionId, ":", candidateAbstractions);
 
           if (candidateAbstractions.size() > 1) {
-            logger.log(Level.WARNING, "Too many abstraction candidates on location", location, "for abstraction",
-                tryBasedOnAbstractionId, ". Disabling abstraction reuse!");
+            logger.log(Level.WARNING, "Too many abstraction candidates on location", location, "for abstraction", tryBasedOnAbstractionId, ". Disabling abstraction reuse!");
             this.abstractionReuseDisabledBecauseOfAmbiguity = true;
             tryReuseBasedOnPredecessors.clear();
             continue;
@@ -307,7 +339,7 @@
 
           Set<Integer> reuseIds = Sets.newTreeSet();
           BooleanFormula reuseFormula = bfmgr.makeBoolean(true);
-          for (AbstractionNode an : candidateAbstractions) {
+          for (AbstractionNode an: candidateAbstractions) {
             reuseFormula = bfmgr.and(reuseFormula, an.getFormula());
             abstractionStorage.markAbstractionBeingReused(an.getId());
             reuseIds.add(an.getId());
@@ -364,17 +396,17 @@
       }
 
       boolean unsatisfiable = unsatisfiabilityCache.contains(symbFormula)
-          || unsatisfiabilityCache.contains(f);
+                            || unsatisfiabilityCache.contains(f);
       if (unsatisfiable) {
         // block is infeasible
-        logger.log(Level.FINEST, "Block feasibility of abstraction", stats.numCallsAbstraction,
-            "was cached and is false.");
+        logger.log(Level.FINEST, "Block feasibility of abstraction", stats.numCallsAbstraction, "was cached and is false.");
         stats.numCallsAbstractionCached++;
         return new AbstractionFormula(fmgr, rmgr.makeFalse(),
             bfmgr.makeBoolean(false), bfmgr.makeBoolean(false),
             pathFormula, noAbstractionReuse);
       }
     }
+
 
 
     // We update statistics here because we want to ignore calls
@@ -392,8 +424,8 @@
 
       // Calculate the set of predicates we still need to use for abstraction.
       predicates = from(predicates)
-          .filter(not(in(amgr.extractPredicates(abs))))
-          .toSet();
+                     .filter(not(in(amgr.extractPredicates(abs))))
+                     .toSet();
       stats.trivialPredicatesTime.stop();
     }
 
@@ -438,8 +470,8 @@
         if (abstractionType == AbstractionType.COMBINED) {
           // Calculate the set of predicates that cartesian abstraction couldn't handle.
           predicates = from(predicates)
-              .filter(not(in(amgr.extractPredicates(abs))))
-              .toSet();
+                         .filter(not(in(amgr.extractPredicates(abs))))
+                         .toSet();
         }
 
         if (abstractionType != AbstractionType.CARTESIAN
@@ -471,8 +503,8 @@
     }
 
     long abstractionTime = TimeSpan.sum(stats.abstractionSolveTime.getLengthOfLastInterval(),
-        stats.abstractionEnumTime.getLengthOfLastOuterInterval())
-        .asMillis();
+                                        stats.abstractionEnumTime.getLengthOfLastOuterInterval())
+                                   .asMillis();
     logger.log(Level.FINEST, "Computing abstraction took", abstractionTime, "ms");
     logger.log(Level.ALL, "Abstraction result is", result.asFormula());
 
@@ -498,23 +530,17 @@
   }
 
   private Region eliminateIrrelevantVariablePropositions(BooleanFormula pF, CFANode pLocation, SSAMap pSsa,
-      ProverEnvironment pThmProver, ImmutableSet<AbstractionPredicate> pPredicates)
-      throws InterruptedException, SolverException {
+      ProverEnvironment pThmProver, ImmutableSet<AbstractionPredicate> pPredicates) throws InterruptedException, SolverException {
 
     BooleanFormula eliminationResult = fmgr.uninstantiate(
         fmgr.eliminateDeadVariables(pF, pSsa));
 
-<<<<<<< HEAD
-    Collection<BooleanFormula> atoms = fmgr.extractAtoms(eliminationResult, false, false);
-    for (BooleanFormula atom : atoms) {
-=======
     Collection<BooleanFormula> atoms = fmgr.extractAtoms(eliminationResult, false);
     for (BooleanFormula atom: atoms) {
->>>>>>> 126ec5d0
       amgr.makePredicate(atom);
       extractPredicates(atom);
     }
-
+    
     return amgr.buildRegionFromFormula(eliminationResult);
 
   }
@@ -522,11 +548,11 @@
   /**
    * Extract all relevant predicates (with respect to a given formula)
    * from a given set of predicates.
-   * <p/>
+   *
    * Currently the check is syntactically, i.e.,
    * a predicate is relevant if it refers to at least one variable
    * that also occurs in f.
-   * <p/>
+   *
    * A predicate that is just "false" or "true" is also filtered out.
    *
    * @param pPredicates The set of predicates.
@@ -601,43 +627,33 @@
     return predicateBuilder.build();
   }
 
-  private Function<AbstractionPredicate, BooleanFormula> predicateToFormula = new Function<AbstractionPredicate, BooleanFormula>() {
-    @Override
-    public BooleanFormula apply(AbstractionPredicate pArg0) {
-      return pArg0.getSymbolicAtom();
-    }
-  };
-
-  private Function<BooleanFormula, AbstractionPredicate> formulaToPredicate = new Function<BooleanFormula, AbstractionPredicate>() {
-    @Override
-    public AbstractionPredicate apply(BooleanFormula pArg0) {
-      return createPredicateFor(pArg0);
-    }
-  };
-
   private Collection<AbstractionPredicate> deriveNewPredsWithoutVar(
       final Formula pDeadVar,
       final Collection<AbstractionPredicate> pReferencingPreds)
           throws SolverException, InterruptedException {
 
-    // TODO: We can use quantifier elimination instead of explicit inference-rules!
-
-    final LinCombineRule linComb = new LinCombineRule(solver, solver.getSmtAstMatcher());
-    final Canonicalizer canon = new DefaultCanonicalizer(solver, solver.getSmtAstMatcher());
+    LinCombineRule linComb = new LinCombineRule(solver, solver.getSmtAstMatcher());
 
     Multimap<String, Formula> ruleVarBinding = HashMultimap.create();
     ruleVarBinding.put("e", fmgr.uninstantiate(pDeadVar));
 
-    Collection<BooleanFormula> conjunctiveInputPredicates = Collections2.transform(pReferencingPreds, predicateToFormula);
-    Collection<BooleanFormula> canonicalized = Lists.newArrayListWithExpectedSize(conjunctiveInputPredicates.size());
-
-    for (BooleanFormula f: conjunctiveInputPredicates) {
-      canonicalized.add(canon.canonicalize(f));
-    }
+    Collection<BooleanFormula> conjunctiveInputPredicates = Collections2.transform(
+        pReferencingPreds, new Function<AbstractionPredicate, BooleanFormula>() {
+      @Override
+      public BooleanFormula apply(AbstractionPredicate pArg0) {
+        return pArg0.getSymbolicAtom();
+      }
+    });
 
     Set<BooleanFormula> inferred = linComb.apply(conjunctiveInputPredicates, ruleVarBinding);
 
-    return Collections2.transform(inferred, formulaToPredicate);
+    return Collections2.transform(
+        inferred, new Function<BooleanFormula, AbstractionPredicate>() {
+      @Override
+      public AbstractionPredicate apply(BooleanFormula pArg0) {
+        return createPredicateFor(pArg0);
+      }
+    });
   }
 
   /**
@@ -677,8 +693,7 @@
           // we can just copy it to the output
           region = regionCreator.makeAnd(region, predicateVar);
           stats.numTrivialPredicates++;
-          logger.log(Level.FINEST, "Predicate", predicate,
-              "is unconditionally true in old abstraction and can be copied to the result.");
+          logger.log(Level.FINEST, "Predicate", predicate, "is unconditionally true in old abstraction and can be copied to the result.");
 
         } else {
           final Region negatedPredicateVar = regionCreator.makeNot(predicateVar);
@@ -687,8 +702,7 @@
             // we can just copy it to the output
             region = regionCreator.makeAnd(region, negatedPredicateVar);
             stats.numTrivialPredicates++;
-            logger.log(Level.FINEST, "Negation of predicate", predicate,
-                "is unconditionally true in old abstraction and can be copied to the result.");
+            logger.log(Level.FINEST, "Negation of predicate", predicate, "is unconditionally true in old abstraction and can be copied to the result.");
 
           } else {
             // predicate is used in old abs and there is no easy way to handle it
@@ -705,21 +719,20 @@
 
   /**
    * Compute an abstraction of a single boolean formula.
-   *
    * @param f The formula to be abstracted. Needs to be instantiated
-   * with the indices from <code>blockFormula.getSssa()</code>.
+   *         with the indices from <code>blockFormula.getSssa()</code>.
    * @param blockFormula A path formula that is not used for the abstraction,
-   * but will be used as the block formula in the resulting AbstractionFormula instance.
+   *         but will be used as the block formula in the resulting AbstractionFormula instance.
    * @param predicates The set of predicates used for abstraction.
    * @return An AbstractionFormula instance representing an abstraction of f
-   * with blockFormula as the block formula.
+   *          with blockFormula as the block formula.
    */
   public AbstractionFormula buildAbstraction(
       final CFANode location,
       final BooleanFormula f,
       final PathFormula blockFormula,
       final Collection<AbstractionPredicate> predicates)
-      throws SolverException, InterruptedException {
+          throws SolverException, InterruptedException {
 
     PathFormula pf = new PathFormula(f, blockFormula.getSsa(), blockFormula.getPointerTargetSet(), 0);
 
@@ -738,13 +751,12 @@
    * region, but the result is equivalent to the input.
    * This can be used to simply view the formula as a region.
    * If BDDs are used, the result of this method is a minimized form of the input.
-   *
    * @param f The formula to be converted to a region. Must NOT be instantiated!
    * @param blockFormula A path formula that is not used for the abstraction,
-   * but will be used as the block formula in the resulting AbstractionFormula instance.
-   * Also it's SSAMap will be used for instantiating the result.
+   *         but will be used as the block formula in the resulting AbstractionFormula instance.
+   *         Also it's SSAMap will be used for instantiating the result.
    * @return An AbstractionFormula instance representing f
-   * with blockFormula as the block formula.
+   *          with blockFormula as the block formula.
    */
   public AbstractionFormula buildAbstraction(final BooleanFormula f,
       final PathFormula blockFormula) {
@@ -754,7 +766,7 @@
 
   private Region buildCartesianAbstraction(final BooleanFormula f, final SSAMap ssa,
       ProverEnvironment thmProver, Collection<AbstractionPredicate> predicates)
-      throws SolverException, InterruptedException {
+          throws SolverException, InterruptedException {
 
     stats.abstractionSolveTime.start();
     boolean feasibility = !thmProver.isUnsat();
@@ -768,7 +780,7 @@
     if (!warnedOfCartesianAbstraction && !fmgr.isPurelyConjunctive(f)) {
       logger.log(Level.WARNING,
           "Using cartesian abstraction when formulas contain disjunctions may be imprecise. "
-              + "This might lead to failing refinements.");
+          + "This might lead to failing refinements.");
       warnedOfCartesianAbstraction = true;
     }
 
@@ -933,7 +945,6 @@
 
   /**
    * Checks if an abstraction formula and a pathFormula are unsatisfiable.
-   *
    * @param pAbstractionFormula the abstraction formula
    * @param pPathFormula the path formula
    * @return unsat(pAbstractionFormula & pPathFormula)
@@ -955,8 +966,7 @@
       pPreviousBlockFormula = pfmgr.makeEmptyPathFormula();
     }
 
-    return new AbstractionFormula(fmgr, amgr.getRegionCreator().makeTrue(), bfmgr.makeBoolean(true),
-        bfmgr.makeBoolean(true),
+    return new AbstractionFormula(fmgr, amgr.getRegionCreator().makeTrue(), bfmgr.makeBoolean(true), bfmgr.makeBoolean(true),
         pPreviousBlockFormula, noAbstractionReuse);
   }
 
@@ -988,7 +998,6 @@
 
   /**
    * Remove a set of predicates from an abstraction.
-   *
    * @param oldAbstraction The abstraction to start from.
    * @param removePredicates The predicate to remove.
    * @param ssaMap The SSAMap to use for instantiating the new abstraction.
@@ -1008,7 +1017,6 @@
 
   /**
    * Extend an abstraction by a set of predicates.
-   *
    * @param reducedAbstraction The abstraction to extend.
    * @param sourceAbstraction The abstraction where to take the predicates from.
    * @param relevantPredicates The predicates to add.
@@ -1023,7 +1031,6 @@
 
   /**
    * Extend an abstraction by a set of predicates.
-   *
    * @param reducedAbstraction The abstraction to extend.
    * @param sourceAbstraction The abstraction where to take the predicates from.
    * @param relevantPredicates The predicates to add.
@@ -1047,7 +1054,6 @@
 
   /**
    * Extract all atoms from a formula and create predicates for them.
-   *
    * @param pFormula The formula with the atoms (with SSA indices).
    * @return A (possibly empty) collection of AbstractionPredicates.
    */
@@ -1056,7 +1062,7 @@
       return ImmutableList.of(amgr.makeFalsePredicate());
     }
 
-    Set<BooleanFormula> atoms = fmgr.uninstantiate(fmgr.extractAtoms(pFormula, splitItpAtoms));
+    Collection<BooleanFormula> atoms = fmgr.extractAtoms(pFormula, splitItpAtoms, false);
 
     List<AbstractionPredicate> preds = new ArrayList<>(atoms.size());
 
@@ -1064,14 +1070,11 @@
       preds.add(amgr.makePredicate(atom));
     }
 
-    amgr.reorderPredicates();
-
     return preds;
   }
 
   /**
    * Create a single AbstractionPredicate representing a formula.
-   *
    * @param pFormula The formula to use (without SSA indices!), may not simply be "true".
    * @return A single abstraction predicate.
    */
@@ -1081,6 +1084,8 @@
     return amgr.makePredicate(pFormula);
   }
 
+  // delegate methods
+
   public Set<AbstractionPredicate> extractPredicates(Region pRegion) {
     return amgr.extractPredicates(pRegion);
   }
@@ -1088,46 +1093,10 @@
   public Region buildRegionFromFormula(BooleanFormula pF) {
     return amgr.buildRegionFromFormula(pF);
   }
-
-  // delegate methods
 
   private Set<AbstractionNode> getSuccessorsInAbstractionTree(int pIdOfLastAbstractionReused) {
     Preconditions.checkNotNull(reuseAbstractionsFrom);
     return abstractionStorage.getSuccessorAbstractions(pIdOfLastAbstractionReused);
   }
 
-  private static enum AbstractionType {
-    CARTESIAN,
-    BOOLEAN,
-    COMBINED,
-    ELIMINATION;
-  }
-
-  static class Stats {
-
-    public final Timer abstractionReuseTime = new Timer();
-    public final StatTimer abstractionReuseImplicationTime =
-        new StatTimer("Time for checking reusability of abstractions");
-    public final Timer trivialPredicatesTime = new Timer();
-    public final Timer cartesianAbstractionTime = new Timer();
-    public final Timer quantifierEliminationTime = new Timer();
-    public final Timer booleanAbstractionTime = new Timer();
-    public final NestedTimer abstractionEnumTime = new NestedTimer(); // outer: solver time, inner: bdd time
-    public final Timer abstractionSolveTime = new Timer(); // only the time for solving, not for model enumeration
-    public int numCallsAbstraction = 0; // total calls
-    public int numAbstractionReuses = 0; // total reuses
-    public int numSymbolicAbstractions = 0; // precision completely empty, no computation
-    public int numSatCheckAbstractions = 0; // precision was {false}, only sat check
-    public int numCallsAbstractionCached = 0; // result was cached, no computation
-    public int numTotalPredicates = 0;
-    public int maxPredicates = 0;
-    public int numIrrelevantPredicates = 0;
-    public int numTrivialPredicates = 0;
-    public int numCartesianAbsPredicates = 0;
-    public int numCartesianAbsPredicatesCached = 0;
-    public int numBooleanAbsPredicates = 0;
-    public long allSatCount = 0;
-    public int maxAllSatCount = 0;
-  }
-
 }