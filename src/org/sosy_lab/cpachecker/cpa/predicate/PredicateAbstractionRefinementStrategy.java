/*
 *  CPAchecker is a tool for configurable software verification.
 *  This file is part of CPAchecker.
 *
 *  Copyright (C) 2007-2014  Dirk Beyer
 *  All rights reserved.
 *
 *  Licensed under the Apache License, Version 2.0 (the "License");
 *  you may not use this file except in compliance with the License.
 *  You may obtain a copy of the License at
 *
 *      http://www.apache.org/licenses/LICENSE-2.0
 *
 *  Unless required by applicable law or agreed to in writing, software
 *  distributed under the License is distributed on an "AS IS" BASIS,
 *  WITHOUT WARRANTIES OR CONDITIONS OF ANY KIND, either express or implied.
 *  See the License for the specific language governing permissions and
 *  limitations under the License.
 *
 *
 *  CPAchecker web page:
 *    http://cpachecker.sosy-lab.org
 */
package org.sosy_lab.cpachecker.cpa.predicate;
import static com.google.common.base.Preconditions.checkArgument;
import static com.google.common.base.Preconditions.checkState;
import static com.google.common.collect.FluentIterable.from;
import static org.sosy_lab.cpachecker.cpa.predicate.PredicateAbstractState.getPredicateState;
import static org.sosy_lab.cpachecker.util.AbstractStates.extractLocation;

import com.google.common.base.Predicate;
import com.google.common.base.Predicates;
import com.google.common.collect.ArrayListMultimap;
import com.google.common.collect.Collections2;
import com.google.common.collect.ImmutableList;
import com.google.common.collect.ImmutableSet;
import com.google.common.collect.ImmutableSetMultimap;
import com.google.common.collect.Iterables;
import com.google.common.collect.ListMultimap;
import com.google.common.collect.Maps;
import com.google.common.collect.MultimapBuilder;
import com.google.common.collect.Sets;
import java.io.IOException;
import java.io.PrintStream;
import java.io.Writer;
import java.nio.charset.Charset;
import java.nio.file.Path;
import java.util.ArrayList;
import java.util.Collection;
import java.util.Collections;
import java.util.HashSet;
import java.util.List;
import java.util.Map;
import java.util.Set;
import java.util.logging.Level;
import org.sosy_lab.common.configuration.Configuration;
import org.sosy_lab.common.configuration.FileOption;
import org.sosy_lab.common.configuration.FileOption.Type;
import org.sosy_lab.common.configuration.IntegerOption;
import org.sosy_lab.common.configuration.InvalidConfigurationException;
import org.sosy_lab.common.configuration.Option;
import org.sosy_lab.common.configuration.Options;
import org.sosy_lab.common.io.IO;
import org.sosy_lab.common.io.PathTemplate;
import org.sosy_lab.common.log.LogManager;
import org.sosy_lab.cpachecker.cfa.model.CFANode;
import org.sosy_lab.cpachecker.core.CPAcheckerResult.Result;
import org.sosy_lab.cpachecker.core.defaults.precision.VariableTrackingPrecision;
import org.sosy_lab.cpachecker.core.interfaces.Precision;
import org.sosy_lab.cpachecker.core.interfaces.Statistics;
import org.sosy_lab.cpachecker.core.interfaces.StatisticsProvider;
import org.sosy_lab.cpachecker.core.reachedset.UnmodifiableReachedSet;
import org.sosy_lab.cpachecker.cpa.arg.ARGReachedSet;
import org.sosy_lab.cpachecker.cpa.arg.ARGState;
import org.sosy_lab.cpachecker.cpa.arg.ARGUtils;
import org.sosy_lab.cpachecker.cpa.predicate.PredicatePrecision.LocationInstance;
import org.sosy_lab.cpachecker.cpa.predicate.persistence.PredicateMapWriter;
import org.sosy_lab.cpachecker.cpa.value.ValueAnalysisCPA;
import org.sosy_lab.cpachecker.exceptions.CPAException;
import org.sosy_lab.cpachecker.exceptions.RefinementFailedException;
import org.sosy_lab.cpachecker.util.AbstractStates;
import org.sosy_lab.cpachecker.util.Pair;
import org.sosy_lab.cpachecker.util.Precisions;
import org.sosy_lab.cpachecker.util.predicates.AbstractionPredicate;
import org.sosy_lab.cpachecker.util.predicates.FormulaMeasuring;
import org.sosy_lab.cpachecker.util.predicates.FormulaMeasuring.FormulaMeasures;
import org.sosy_lab.cpachecker.util.predicates.pathformula.PathFormula;
import org.sosy_lab.cpachecker.util.predicates.smt.BooleanFormulaManagerView;
import org.sosy_lab.cpachecker.util.predicates.smt.FormulaManagerView;
import org.sosy_lab.cpachecker.util.predicates.smt.Solver;
import org.sosy_lab.cpachecker.util.statistics.StatCounter;
import org.sosy_lab.cpachecker.util.statistics.StatInt;
import org.sosy_lab.cpachecker.util.statistics.StatKind;
import org.sosy_lab.cpachecker.util.statistics.StatTimer;
import org.sosy_lab.cpachecker.util.statistics.StatisticsWriter;
import org.sosy_lab.java_smt.api.BooleanFormula;

/**
 * This class provides the refinement strategy for the classical predicate abstraction (adding the
 * predicates from the interpolant to the precision and removing the relevant parts of the ARG).
 */
@Options(prefix = "cpa.predicate")
public class PredicateAbstractionRefinementStrategy extends RefinementStrategy
    implements StatisticsProvider {

  @Option(secure=true, name="precision.sharing",
      description="Where to apply the found predicates to?")
  private PredicateSharing predicateSharing = PredicateSharing.LOCATION;
  private static enum PredicateSharing {
    GLOBAL,            // at all locations
    SCOPE,             // at all locations in the scope of the variable
    FUNCTION,          // at all locations in the respective function
    LOCATION,          // at all occurrences of the respective location
    LOCATION_INSTANCE, // at the n-th occurrence of the respective location in each path
    ;
  }

  @Option(secure=true, name="refinement.predicateBasisStrategy",
      description="Which predicates should be used as basis for a new precision."
          + "ALL: During refinement, collect predicates from the complete ARG."
          + "SUBGRAPH: During refinement, keep predicates from all removed parts (subgraph) of the ARG."
          + "CUTPOINT: Only predicates from the cut-point's precision are kept."
          + "TARGET: Only predicates from the target state's precision are kept.")
  /* There are usually more predicates at the target location that at the cut-point.
   * An evaluation on 4000 source files for ALL, TARGET, and CUTPOINT showed:
   * - (nearly) no difference for predicate analysis L.
   * - predicate analysis LF is much slower with CUTPOINT than with TARGET or ALL
   *   (especially on the source files product-lines/minepump_spec*).
   * 05/2017: evaluation confirmed on sv-benchmarks.
   */
  private PredicateBasisStrategy predicateBasisStrategy = PredicateBasisStrategy.TARGET;
  private static enum PredicateBasisStrategy {ALL, SUBGRAPH, TARGET, CUTPOINT}

  @Option(secure=true, name="refinement.restartAfterRefinements",
      description="Do a complete restart (clearing the reached set) "
          + "after N refinements. 0 to disable, 1 for always.")
  @IntegerOption(min=0)
  private int restartAfterRefinements = 0;

  @Option(secure=true, name="refinement.sharePredicates",
      description="During refinement, add all new predicates to the precisions "
          + "of all abstract states in the reached set.")
  private boolean sharePredicates = false;

  @Option(secure=true, name="refinement.useBddInterpolantSimplification",
      description="Use BDDs to simplify interpolants "
          + "(removing irrelevant predicates)")
  private boolean useBddInterpolantSimplification = false;

  @Option(secure=true, name="refinement.dumpPredicates",
      description="After each refinement, dump the newly found predicates.")
  private boolean dumpPredicates = false;

  @Option(secure=true, name="refinement.dumpPredicatesFile",
      description="File name for the predicates dumped after refinements.")
  @FileOption(Type.OUTPUT_FILE)
  private PathTemplate dumpPredicatesFile = PathTemplate.ofFormatString("refinement%04d-predicates.prec");

  private int refinementCount = 0; // this is modulo restartAfterRefinements

  private boolean atomicPredicates = false;

  protected final LogManager logger;
  private final FormulaManagerView fmgr;
  private final BooleanFormulaManagerView bfmgr;
  private final PredicateAbstractionManager predAbsMgr;
  private final FormulaMeasuring formulaMeasuring;
  private final PredicateMapWriter precisionWriter;

  // statistics
  private StatCounter numberOfRefinementsWithStrategy2 = new StatCounter("Number of refs with location-based cutoff");
  private StatInt irrelevantPredsInItp = new StatInt(StatKind.SUM, "Number of irrelevant preds in interpolants");

  private StatTimer predicateCreation = new StatTimer(StatKind.SUM, "Predicate creation");
  private StatTimer precisionUpdate = new StatTimer(StatKind.SUM, "Precision update");
  private StatTimer argUpdate = new StatTimer(StatKind.SUM, "ARG update");
  private StatTimer itpSimplification = new StatTimer(StatKind.SUM, "Itp simplification with BDDs");

  private StatInt simplifyDeltaConjunctions = new StatInt(StatKind.SUM, "Conjunctions Delta");
  private StatInt simplifyDeltaDisjunctions = new StatInt(StatKind.SUM, "Disjunctions Delta");
  private StatInt simplifyDeltaNegations = new StatInt(StatKind.SUM, "Negations Delta");
  private StatInt simplifyDeltaAtoms = new StatInt(StatKind.SUM, "Atoms Delta");
  private StatInt simplifyDeltaVariables = new StatInt(StatKind.SUM, "Variables Delta");
  private StatInt simplifyVariablesBefore = new StatInt(StatKind.SUM, "Variables Before");
  private StatInt simplifyVariablesAfter = new StatInt(StatKind.SUM, "Variables After");

  private class Stats implements Statistics {
    @Override
    public String getName() {
      return "Predicate-Abstraction Refiner";
    }

    @Override
    public void printStatistics(PrintStream out, Result pResult, UnmodifiableReachedSet pReached) {
      StatisticsWriter w0 = StatisticsWriter.writingStatisticsTo(out);
      StatisticsWriter w1 = w0.beginLevel();

      w1.put(predicateCreation)
        .ifUpdatedAtLeastOnce(itpSimplification)
          .put(itpSimplification)
          .beginLevel()
            .put(simplifyDeltaConjunctions)
            .put(simplifyDeltaDisjunctions)
            .put(simplifyDeltaNegations)
            .put(simplifyDeltaAtoms)
            .put(simplifyDeltaVariables)
            .put(simplifyVariablesBefore)
            .put(simplifyVariablesAfter);

      w1.put(precisionUpdate)
        .put(argUpdate)
        .spacer();

      PredicateAbstractionRefinementStrategy.this.printStatistics(out);

      w0.put(numberOfRefinementsWithStrategy2)
        .ifUpdatedAtLeastOnce(itpSimplification)
          .put(irrelevantPredsInItp);
    }
  }

  public PredicateAbstractionRefinementStrategy(
      final Configuration config,
      final LogManager pLogger,
      final PredicateAbstractionManager pPredAbsMgr,
      final Solver pSolver)
      throws InvalidConfigurationException {
    super(pSolver);

    config.inject(this, PredicateAbstractionRefinementStrategy.class);

    logger = pLogger;
    fmgr = pSolver.getFormulaManager();
    bfmgr = fmgr.getBooleanFormulaManager();
    predAbsMgr = pPredAbsMgr;
    formulaMeasuring = new FormulaMeasuring(fmgr);

    if (dumpPredicates && dumpPredicatesFile != null) {
      precisionWriter = new PredicateMapWriter(config, fmgr);
    } else {
      precisionWriter = null;
    }
  }

  private ListMultimap<LocationInstance, AbstractionPredicate> newPredicates;
  protected PredicatePrecision newPrecisionFromPredicates;

  final void setUseAtomicPredicates(boolean atomicPredicates) {
    this.atomicPredicates = atomicPredicates;
  }

  @Override
  protected final void startRefinementOfPath() {
    checkState(newPredicates == null);
    // needs to be a fully deterministic data structure,
    // thus a Multimap based on a LinkedHashMap
    // (we iterate over the keys)
    newPredicates = MultimapBuilder.linkedHashKeys().arrayListValues().build();
  }

  @Override
  protected final boolean performRefinementForState(BooleanFormula pInterpolant, ARGState interpolationPoint)
      throws InterruptedException {
    checkState(newPredicates != null);
    checkArgument(!bfmgr.isTrue(pInterpolant));

    predicateCreation.start();
    PredicateAbstractState predicateState = getPredicateState(interpolationPoint);
    PathFormula blockFormula = predicateState.getAbstractionFormula().getBlockFormula();

    Collection<AbstractionPredicate> localPreds = convertInterpolant(pInterpolant, blockFormula);
    CFANode loc = AbstractStates.extractLocation(interpolationPoint);
    int locInstance = predicateState.getAbstractionLocationsOnPath().get(loc);

    newPredicates.putAll(new LocationInstance(loc, locInstance), localPreds);
    predicateCreation.stop();

    return false;
  }

  /**
   * Get the predicates out of an interpolant.
   * @param pInterpolant The interpolant formula.
   * @return A set of predicates.
   */
  private final Collection<AbstractionPredicate> convertInterpolant(
      final BooleanFormula pInterpolant, PathFormula blockFormula)
      throws InterruptedException {

    BooleanFormula interpolant = pInterpolant;

    if (bfmgr.isTrue(interpolant)) {
      return Collections.<AbstractionPredicate>emptySet();
    }

    Collection<AbstractionPredicate> preds;

    int allPredsCount = 0;
    if (useBddInterpolantSimplification) {
      FormulaMeasures itpBeforeSimple = formulaMeasuring.measure(interpolant);

      itpSimplification.start();
      // need to call extractPredicates() for registering all predicates
      allPredsCount = predAbsMgr.getPredicatesForAtomsOf(interpolant).size();
      interpolant =
          predAbsMgr
              .asAbstraction(fmgr.uninstantiate(interpolant), blockFormula)
              .asInstantiatedFormula();
      itpSimplification.stop();

      FormulaMeasures itpAfterSimple = formulaMeasuring.measure(interpolant);
      simplifyDeltaAtoms.setNextValue(itpAfterSimple.getAtoms() - itpBeforeSimple.getAtoms());
      simplifyDeltaDisjunctions.setNextValue(itpAfterSimple.getDisjunctions() - itpBeforeSimple.getDisjunctions());
      simplifyDeltaConjunctions.setNextValue(itpAfterSimple.getConjunctions() - itpBeforeSimple.getConjunctions());
      simplifyDeltaNegations.setNextValue(itpAfterSimple.getNegations() - itpBeforeSimple.getNegations());
      simplifyDeltaVariables.setNextValue(itpAfterSimple.getVariables().size() - itpBeforeSimple.getVariables().size());
      simplifyVariablesBefore.setNextValue(itpBeforeSimple.getVariables().size());
      simplifyVariablesAfter.setNextValue(itpAfterSimple.getVariables().size());
    }

    if (atomicPredicates) {
      preds = predAbsMgr.getPredicatesForAtomsOf(interpolant);

      if (useBddInterpolantSimplification) {
        irrelevantPredsInItp.setNextValue(allPredsCount-preds.size());
      }

    } else {
      preds = ImmutableList.of(predAbsMgr.getPredicateFor(interpolant));
    }
    assert !preds.isEmpty() : "Interpolant without relevant predicates: " + pInterpolant + "; simplified to " + interpolant;

    logger.log(Level.FINEST, "Got predicates", preds);

    return preds;
  }

  @Override
  protected void finishRefinementOfPath(
      ARGState pUnreachableState,
      List<ARGState> pAffectedStates,
      ARGReachedSet pReached,
      List<ARGState> abstractionStatesTrace,
      boolean pRepeatedCounterexample)
      throws CPAException, InterruptedException {

    Pair<PredicatePrecision, ARGState> newPrecAndRefinementRoot =
        computeNewPrecision(pUnreachableState, pAffectedStates, pReached, pRepeatedCounterexample);

    PredicatePrecision newPrecision = newPrecAndRefinementRoot.getFirst();
    ARGState refinementRoot = newPrecAndRefinementRoot.getSecond();

    updateARG(newPrecision, refinementRoot, pReached);

    newPredicates = null;
  }

  protected void updateARG(
      PredicatePrecision pNewPrecision, ARGState pRefinementRoot, ARGReachedSet pReached)
      throws InterruptedException {

    argUpdate.start();

    List<Precision> precisions = new ArrayList<>(2);
    List<Predicate<? super Precision>> precisionTypes = new ArrayList<>(2);

    precisions.add(pNewPrecision);
    precisionTypes.add(Predicates.instanceOf(PredicatePrecision.class));

    UnmodifiableReachedSet reached = pReached.asReachedSet();

    if(isValuePrecisionAvailable(pReached, pRefinementRoot)) {
      precisions.add(mergeAllValuePrecisionsFromSubgraph(pRefinementRoot, reached));
      precisionTypes.add(VariableTrackingPrecision.isMatchingCPAClass(ValueAnalysisCPA.class));
    }

    //Lockator: we do not remove subgraph directly
    //pReached.removeSubtree(pRefinementRoot, precisions, precisionTypes);
    pReached.updateFirstStatePrecision(pNewPrecision, Predicates.instanceOf(PredicatePrecision.class));


    assert (refinementCount > 0) || reached.size() == 1;

    if (sharePredicates) {
      pReached.updatePrecisionGlobally(pNewPrecision, Predicates.instanceOf(PredicatePrecision.class));
    }

    argUpdate.stop();
  }

  private final Pair<PredicatePrecision, ARGState> computeNewPrecision(ARGState pUnreachableState,
      List<ARGState> pAffectedStates, ARGReachedSet pReached, boolean pRepeatedCounterexample)
      throws RefinementFailedException {

    { // Add predicate "false" to unreachable location
      CFANode loc = extractLocation(pUnreachableState);
      int locInstance = getPredicateState(pUnreachableState)
                                       .getAbstractionLocationsOnPath().get(loc);
      newPredicates.put(new LocationInstance(loc, locInstance), predAbsMgr.makeFalsePredicate());
      pAffectedStates.add(pUnreachableState);
    }

    // get previous precision
    UnmodifiableReachedSet reached = pReached.asReachedSet();
    PredicatePrecision targetStatePrecision = extractPredicatePrecision(reached.getPrecision(reached.getLastState()));

    ARGState refinementRoot =
        getRefinementRoot(pAffectedStates, pRepeatedCounterexample, reached, targetStatePrecision);

    // now create new precision
    precisionUpdate.start();
    PredicatePrecision basePrecision =
        getBasePrecision(reached, refinementRoot, targetStatePrecision);

    logger.log(Level.ALL, "Old predicate map is", basePrecision);
    logger.log(Level.ALL, "New predicates are", newPredicates);

    PredicatePrecision newPrecision = addPredicatesToPrecision(basePrecision);

    logger.log(Level.ALL, "Predicate map now is", newPrecision);

    assert basePrecision.calculateDifferenceTo(newPrecision) == 0
        : "We forgot predicates during refinement!";
    assert targetStatePrecision.calculateDifferenceTo(newPrecision) == 0
        : "We forgot predicates during refinement!";

    if (dumpPredicates && dumpPredicatesFile != null) {
      dumpNewPredicates();
    }

    precisionUpdate.stop();

    return Pair.of(newPrecision, refinementRoot);
  }

  private ARGState getRefinementRoot(
      List<ARGState> pAffectedStates,
      boolean pRepeatedCounterexample,
      UnmodifiableReachedSet reached,
      PredicatePrecision targetStatePrecision)
      throws RefinementFailedException {
    ARGState refinementRoot =
        getPivotState(pAffectedStates, targetStatePrecision, pRepeatedCounterexample);

    // check whether we should restart
    refinementCount++;
    if (restartAfterRefinements > 0 && refinementCount >= restartAfterRefinements) {
      ARGState root = (ARGState)reached.getFirstState();
      // we have to use the child as the refinementRoot
      assert root.getChildren().size() == 1 : "ARG root should have exactly one child";
      refinementRoot = Iterables.getLast(root.getChildren());

      logger.log(Level.FINEST, "Restarting analysis after",refinementCount,"refinements by clearing the ARG.");
      refinementCount = 0;

    } else {
      logger.log(Level.FINEST, "Removing everything below", refinementRoot, "from ARG.");
    }
    return refinementRoot;
  }

  private PredicatePrecision getBasePrecision(
      UnmodifiableReachedSet reached,
      ARGState refinementRoot,
      PredicatePrecision targetStatePrecision) {
    PredicatePrecision basePrecision;
    switch(predicateBasisStrategy) {
    case ALL:
      basePrecision = findAllPredicatesFromSubgraph((ARGState)reached.getFirstState(), reached);
      break;
    case SUBGRAPH:
      basePrecision = findAllPredicatesFromSubgraph(refinementRoot, reached);
      break;
    case TARGET:
      basePrecision = targetStatePrecision;
      break;
    case CUTPOINT:
      basePrecision = extractPredicatePrecision(reached.getPrecision(refinementRoot));
      break;
    default:
      throw new AssertionError("unknown strategy for predicate basis.");
    }
    return basePrecision;
  }

<<<<<<< HEAD
  private PredicatePrecision addPredicatesToPrecision(PredicatePrecision basePrecision) {
    PredicatePrecision newPrecision;
=======
    logger.log(Level.ALL, "Old predicate map is", basePrecision);
    logger.log(Level.ALL, "New predicates are", newPredicates);

    newPrecisionFromPredicates = PredicatePrecision.empty();
>>>>>>> 9f0a5a0a
    switch (predicateSharing) {
    case GLOBAL:
      newPrecisionFromPredicates = newPrecisionFromPredicates.addGlobalPredicates(newPredicates.values());
      break;
    case SCOPE:
      Set<AbstractionPredicate> globalPredicates = new HashSet<>();
      ListMultimap<LocationInstance, AbstractionPredicate> localPredicates =
          ArrayListMultimap.create();

      splitInLocalAndGlobalPredicates(globalPredicates, localPredicates);

      newPrecisionFromPredicates = basePrecision.addGlobalPredicates(globalPredicates);
      newPrecisionFromPredicates = newPrecisionFromPredicates.addLocalPredicates(
          mergePredicatesPerLocation(localPredicates.entries()));

      break;
    case FUNCTION:
      newPrecisionFromPredicates = newPrecisionFromPredicates.addFunctionPredicates(
          mergePredicatesPerFunction(newPredicates.entries()));
      break;
    case LOCATION:
      newPrecisionFromPredicates = newPrecisionFromPredicates.addLocalPredicates(
          mergePredicatesPerLocation(newPredicates.entries()));
      break;
    case LOCATION_INSTANCE:
      newPrecisionFromPredicates = newPrecisionFromPredicates.addLocationInstancePredicates(newPredicates.entries());
      break;
    default:
      throw new AssertionError();
    }
<<<<<<< HEAD
    return newPrecision;
=======

    PredicatePrecision newPrecision = basePrecision.mergeWith(newPrecisionFromPredicates);

    logger.log(Level.ALL, "Predicate map now is", newPrecision);

    assert basePrecision.calculateDifferenceTo(newPrecision) == 0 : "We forgot predicates during refinement!";
    assert targetStatePrecision.calculateDifferenceTo(newPrecision) == 0 : "We forgot predicates during refinement!";

    if (dumpPredicates && dumpPredicatesFile != null) {
      Path precFile = dumpPredicatesFile.getPath(precisionUpdate.getUpdateCount());
      try (Writer w = MoreFiles.openOutputFile(precFile, Charset.defaultCharset())) {
        precisionWriter.writePredicateMap(
            ImmutableSetMultimap.copyOf(newPredicates),
            ImmutableSetMultimap.<CFANode, AbstractionPredicate>of(),
            ImmutableSetMultimap.<String, AbstractionPredicate>of(),
            ImmutableSet.<AbstractionPredicate>of(),
            newPredicates.values(), w);
      } catch (IOException e) {
        logger.logUserException(Level.WARNING, e, "Could not dump precision to file");
      }
    }

    precisionUpdate.stop();

    return Pair.of(newPrecision, refinementRoot);
>>>>>>> 9f0a5a0a
  }

  private PredicatePrecision extractPredicatePrecision(Precision oldPrecision) throws IllegalStateException {
    PredicatePrecision oldPredicatePrecision = Precisions.extractPrecisionByType(oldPrecision, PredicatePrecision.class);
    if (oldPredicatePrecision == null) {
      throw new IllegalStateException("Could not find the PredicatePrecision for the error element");
    }
    return oldPredicatePrecision;
  }

  private void splitInLocalAndGlobalPredicates(
      Set<AbstractionPredicate> globalPredicates,
      ListMultimap<LocationInstance, AbstractionPredicate> localPredicates) {

    for (Map.Entry<LocationInstance, AbstractionPredicate> predicate : newPredicates.entries()) {
      if (predicate.getValue().getSymbolicAtom().toString().contains("::")) {
        localPredicates.put(predicate.getKey(), predicate.getValue());
      }

      else {
        globalPredicates.add(predicate.getValue());
      }
    }
  }

  private ARGState getPivotState(
      List<ARGState> pAffectedStates,
      PredicatePrecision targetStatePrecision,
      boolean pRepeatedCounterexample)
      throws RefinementFailedException {
    // We have two different strategies for the pivot state: set it to
    // the first interpolation point or set it to highest location in the ARG
    // where the same CFANode appears.
    // Both work, so this is a heuristics question to get the best performance.
    // My benchmark showed, that at least for the benchmarks-lbe examples it is
    // best to use strategy one iff newPredicatesFound.
    // TODO right now this works only with location-specific predicates, not with other values of
    // cpa.predicate.precision.sharing
    boolean newPredicatesFound = false;
    for (Map.Entry<LocationInstance, AbstractionPredicate> entry : newPredicates.entries()) {
      if (!targetStatePrecision
          .getLocalPredicates()
          .containsEntry(entry.getKey().getLocation(), entry.getValue())) {
        newPredicatesFound = true;
        break;
      }
    }

    ARGState firstInterpolationPoint = pAffectedStates.get(0);
    if (!newPredicatesFound) {
      if (pRepeatedCounterexample) {
        throw new RefinementFailedException(RefinementFailedException.Reason.RepeatedCounterexample, null);
      }
      numberOfRefinementsWithStrategy2.inc();

      CFANode firstInterpolationPointLocation = AbstractStates.extractLocation(firstInterpolationPoint);

      logger.log(Level.FINEST, "Found spurious counterexample,",
          "trying strategy 2: remove everything below node", firstInterpolationPointLocation, "from ARG.");

      // find top-most element in path with location == firstInterpolationPointLocation,
      // this is not necessary equal to firstInterpolationPoint
      ARGState current = firstInterpolationPoint;
      while (!current.getParents().isEmpty()) {
        current = Iterables.get(current.getParents(), 0);

        if (getPredicateState(current).isAbstractionState()) {
          CFANode loc = AbstractStates.extractLocation(current);
          if (loc.equals(firstInterpolationPointLocation)) {
            firstInterpolationPoint = current;
          }
        }
      }
    }
    return firstInterpolationPoint;
  }

  /**
   * Collect all precisions in the subgraph below refinementRoot and merge
   * their predicates.
   * @return a new precision with all these predicates.
   */
  public static PredicatePrecision findAllPredicatesFromSubgraph(
      ARGState refinementRoot, UnmodifiableReachedSet reached) {
    return PredicatePrecision.unionOf(
        Collections2.transform(
            ARGUtils.getNonCoveredStatesInSubgraph(refinementRoot), reached::getPrecision));
  }

  private void dumpNewPredicates() {
    Path precFile = dumpPredicatesFile.getPath(precisionUpdate.getUpdateCount());
    try (Writer w = IO.openOutputFile(precFile, Charset.defaultCharset())) {
      precisionWriter.writePredicateMap(
          ImmutableSetMultimap.copyOf(newPredicates),
          ImmutableSetMultimap.<CFANode, AbstractionPredicate>of(),
          ImmutableSetMultimap.<String, AbstractionPredicate>of(),
          ImmutableSet.<AbstractionPredicate>of(),
          newPredicates.values(),
          w);
    } catch (IOException e) {
      logger.logUserException(Level.WARNING, e, "Could not dump precision to file");
    }
  }

  private boolean isValuePrecisionAvailable(final ARGReachedSet pReached, ARGState root) {
    if(!pReached.asReachedSet().contains(root)) {
      return false;
    }
    return Precisions.extractPrecisionByType(pReached.asReachedSet().getPrecision(root), VariableTrackingPrecision.class) != null;
  }

  private VariableTrackingPrecision mergeAllValuePrecisionsFromSubgraph(
      ARGState refinementRoot, UnmodifiableReachedSet reached) {

    VariableTrackingPrecision rootPrecision = Precisions.extractPrecisionByType(reached.getPrecision(refinementRoot),
        VariableTrackingPrecision.class);

    // find all distinct precisions to merge them
    Set<Precision> precisions = Sets.newIdentityHashSet();
    for (ARGState state : ARGUtils.getNonCoveredStatesInSubgraph(refinementRoot)) {
      // covered states are not in reached set
      precisions.add(reached.getPrecision(state));
    }

    for (Precision prec : precisions) {
      rootPrecision = rootPrecision.join(Precisions.extractPrecisionByType(prec,
          VariableTrackingPrecision.class));
    }

    return rootPrecision;
  }

  @Override
  public void collectStatistics(Collection<Statistics> pStatsCollection) {
    pStatsCollection.add(new Stats());
  }

  private static Iterable<Map.Entry<String, AbstractionPredicate>> mergePredicatesPerFunction(
      Iterable<Map.Entry<LocationInstance, AbstractionPredicate>> predicates) {
    return from(predicates)
        .transform(e -> Maps.immutableEntry(e.getKey().getFunctionName(), e.getValue()));
  }

  private static Iterable<Map.Entry<CFANode, AbstractionPredicate>> mergePredicatesPerLocation(
      Iterable<Map.Entry<LocationInstance, AbstractionPredicate>> predicates) {
    return from(predicates)
        .transform(e -> Maps.immutableEntry(e.getKey().getLocation(), e.getValue()));
  }
}<|MERGE_RESOLUTION|>--- conflicted
+++ resolved
@@ -22,6 +22,7 @@
  *    http://cpachecker.sosy-lab.org
  */
 package org.sosy_lab.cpachecker.cpa.predicate;
+
 import static com.google.common.base.Preconditions.checkArgument;
 import static com.google.common.base.Preconditions.checkState;
 import static com.google.common.collect.FluentIterable.from;
@@ -243,7 +244,7 @@
   }
 
   private ListMultimap<LocationInstance, AbstractionPredicate> newPredicates;
-  protected PredicatePrecision newPrecisionFromPredicates;
+
 
   final void setUseAtomicPredicates(boolean atomicPredicates) {
     this.atomicPredicates = atomicPredicates;
@@ -374,10 +375,7 @@
       precisionTypes.add(VariableTrackingPrecision.isMatchingCPAClass(ValueAnalysisCPA.class));
     }
 
-    //Lockator: we do not remove subgraph directly
-    //pReached.removeSubtree(pRefinementRoot, precisions, precisionTypes);
-    pReached.updateFirstStatePrecision(pNewPrecision, Predicates.instanceOf(PredicatePrecision.class));
-
+    pReached.removeSubtree(pRefinementRoot, precisions, precisionTypes);
 
     assert (refinementCount > 0) || reached.size() == 1;
 
@@ -483,18 +481,11 @@
     return basePrecision;
   }
 
-<<<<<<< HEAD
-  private PredicatePrecision addPredicatesToPrecision(PredicatePrecision basePrecision) {
+  protected PredicatePrecision addPredicatesToPrecision(PredicatePrecision basePrecision) {
     PredicatePrecision newPrecision;
-=======
-    logger.log(Level.ALL, "Old predicate map is", basePrecision);
-    logger.log(Level.ALL, "New predicates are", newPredicates);
-
-    newPrecisionFromPredicates = PredicatePrecision.empty();
->>>>>>> 9f0a5a0a
     switch (predicateSharing) {
     case GLOBAL:
-      newPrecisionFromPredicates = newPrecisionFromPredicates.addGlobalPredicates(newPredicates.values());
+      newPrecision = basePrecision.addGlobalPredicates(newPredicates.values());
       break;
     case SCOPE:
       Set<AbstractionPredicate> globalPredicates = new HashSet<>();
@@ -503,54 +494,27 @@
 
       splitInLocalAndGlobalPredicates(globalPredicates, localPredicates);
 
-      newPrecisionFromPredicates = basePrecision.addGlobalPredicates(globalPredicates);
-      newPrecisionFromPredicates = newPrecisionFromPredicates.addLocalPredicates(
-          mergePredicatesPerLocation(localPredicates.entries()));
+      newPrecision = basePrecision.addGlobalPredicates(globalPredicates);
+      newPrecision =
+          newPrecision.addLocalPredicates(mergePredicatesPerLocation(localPredicates.entries()));
 
       break;
     case FUNCTION:
-      newPrecisionFromPredicates = newPrecisionFromPredicates.addFunctionPredicates(
-          mergePredicatesPerFunction(newPredicates.entries()));
+      newPrecision =
+          basePrecision.addFunctionPredicates(
+              mergePredicatesPerFunction(newPredicates.entries()));
       break;
     case LOCATION:
-      newPrecisionFromPredicates = newPrecisionFromPredicates.addLocalPredicates(
-          mergePredicatesPerLocation(newPredicates.entries()));
+      newPrecision =
+          basePrecision.addLocalPredicates(mergePredicatesPerLocation(newPredicates.entries()));
       break;
     case LOCATION_INSTANCE:
-      newPrecisionFromPredicates = newPrecisionFromPredicates.addLocationInstancePredicates(newPredicates.entries());
+      newPrecision = basePrecision.addLocationInstancePredicates(newPredicates.entries());
       break;
     default:
       throw new AssertionError();
     }
-<<<<<<< HEAD
     return newPrecision;
-=======
-
-    PredicatePrecision newPrecision = basePrecision.mergeWith(newPrecisionFromPredicates);
-
-    logger.log(Level.ALL, "Predicate map now is", newPrecision);
-
-    assert basePrecision.calculateDifferenceTo(newPrecision) == 0 : "We forgot predicates during refinement!";
-    assert targetStatePrecision.calculateDifferenceTo(newPrecision) == 0 : "We forgot predicates during refinement!";
-
-    if (dumpPredicates && dumpPredicatesFile != null) {
-      Path precFile = dumpPredicatesFile.getPath(precisionUpdate.getUpdateCount());
-      try (Writer w = MoreFiles.openOutputFile(precFile, Charset.defaultCharset())) {
-        precisionWriter.writePredicateMap(
-            ImmutableSetMultimap.copyOf(newPredicates),
-            ImmutableSetMultimap.<CFANode, AbstractionPredicate>of(),
-            ImmutableSetMultimap.<String, AbstractionPredicate>of(),
-            ImmutableSet.<AbstractionPredicate>of(),
-            newPredicates.values(), w);
-      } catch (IOException e) {
-        logger.logUserException(Level.WARNING, e, "Could not dump precision to file");
-      }
-    }
-
-    precisionUpdate.stop();
-
-    return Pair.of(newPrecision, refinementRoot);
->>>>>>> 9f0a5a0a
   }
 
   private PredicatePrecision extractPredicatePrecision(Precision oldPrecision) throws IllegalStateException {
