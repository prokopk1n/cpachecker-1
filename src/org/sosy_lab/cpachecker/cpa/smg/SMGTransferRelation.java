--- conflicted
+++ resolved
@@ -297,48 +297,6 @@
       return SMGAddressValueAndStateList.copyOfAddressValueList(result);
     }
 
-<<<<<<< HEAD
-=======
-    private final SMGAddressValueAndState evaluateMemset(SMGState currentState, CFAEdge cfaEdge, SMGAddressValue bufferAddress, SMGExplicitValue countValue, SMGSymbolicValue ch, SMGExplicitValue expValue)
-            throws CPATransferException {
-
-      if (bufferAddress.isUnknown() || countValue.isUnknown()) {
-        currentState = currentState.setInvalidWrite();
-        currentState.setErrorDescription("Can't evaluate dst or count for memset");
-        return SMGAddressValueAndState.of(currentState);
-      }
-
-      int count = countValue.getAsInt();
-
-      if (ch.isUnknown()) {
-        // If the symbolic value is not known create a new one.
-        ch = SMGKnownSymValue.valueOf(SMGValueFactory.getNewValue());
-      }
-
-      SMGObject bufferMemory =  bufferAddress.getObject();
-
-      int offset =  bufferAddress.getOffset().getAsInt();
-
-      if (ch.equals(SMGKnownSymValue.ZERO)) {
-        // Create one large edge
-        currentState = writeValue(currentState, bufferMemory, offset, count * MachineModel.getSizeofCharInBits(), ch, cfaEdge);
-      } else {
-        // We need to create many edges, one for each character written
-        // memset() copies ch into the first count characters of buffer
-        for (int c = 0; c < count; c++) {
-          currentState = writeValue(currentState, bufferMemory, offset + (c  * MachineModel.getSizeofCharInBits()),
-              CNumericTypes.SIGNED_CHAR, ch, cfaEdge);
-        }
-
-        if (!expValue.isUnknown()) {
-          currentState.putExplicit((SMGKnownSymValue) ch, (SMGKnownExpValue) expValue);
-        }
-      }
-
-      return SMGAddressValueAndState.of(currentState, bufferAddress);
-    }
-
->>>>>>> 6a160a4e
     protected SMGValueAndStateList evaluateExpressionValue(SMGState smgState, CFAEdge cfaEdge, CExpression rValue)
         throws CPATransferException {
 
@@ -731,56 +689,6 @@
 
       return SMGAddressValueAndStateList.copyOfAddressValueList(result);
     }
-<<<<<<< HEAD
-=======
-
-    private SMGAddressValueAndState evaluateMemcpy(SMGState currentState, SMGAddressValue targetStr1Address,
-        SMGAddressValue sourceStr2Address, SMGExplicitValue sizeValue) throws SMGInconsistentException {
-
-      /*If target is unknown, clear all values, because we don't know where memcpy was used,
-       *  and mark invalid write.
-       * If source is unknown, just clear all values of target, and mark invalid read.
-       * If size is unknown, clear all values of target, and mark invalid write and read.*/
-      if (targetStr1Address.isUnknown() || sourceStr2Address.isUnknown()
-          || sizeValue.isUnknown()) {
-
-        if (!currentState.isTrackPredicatesEnabled()) {
-          if (sizeValue.isUnknown()) {
-            currentState = currentState.setInvalidWrite();
-            currentState = currentState.setInvalidRead();
-            currentState.setErrorDescription("Can't evaluate memcpy dst and src");
-//            currentState.addInvalidObject(targetStr1Address);
-//            currentState.addInvalidObject(sourceStr2Address);
-          } else if (targetStr1Address.isUnknown()) {
-            currentState = currentState.setInvalidWrite();
-            currentState.setErrorDescription("Can't evaluate memcpy dst");
-          } else {
-            currentState = currentState.setInvalidRead();
-            currentState.setErrorDescription("Can't evaluate memcpy src");
-          }
-        }
-        if (targetStr1Address.isUnknown()) {
-          currentState.unknownWrite();
-          return SMGAddressValueAndState.of(currentState);
-        } else {
-          //TODO More precise clear of values
-          currentState.writeUnknownValueInUnknownField(targetStr1Address.getAddress().getObject());
-          return SMGAddressValueAndState.of(currentState);
-        }
-      }
-
-      SMGObject source = sourceStr2Address.getObject();
-      SMGObject target = targetStr1Address.getObject();
-
-      int sourceRangeOffset = sourceStr2Address.getOffset().getAsInt();
-      int sourceRangeSize = sizeValue.getAsInt() * MachineModel.getSizeofCharInBits() + sourceRangeOffset;
-      int targetRangeOffset = targetStr1Address.getOffset().getAsInt();
-
-      currentState.copy(source, target, sourceRangeOffset, sourceRangeSize, targetRangeOffset);
-
-      return SMGAddressValueAndState.of(currentState, targetStr1Address);
-    }
->>>>>>> 6a160a4e
   }
 
   final private SMGBuiltins builtins = new SMGBuiltins();
@@ -1614,7 +1522,6 @@
 
     if (doesNotFitIntoObject) {
       // Field does not fit size of declared Memory
-<<<<<<< HEAD
       if (kind == SMGTransferRelationKind.STATIC) {
         logger.log(Level.ALL, () -> {
           String msg =
@@ -1625,19 +1532,6 @@
       }
 
       return pNewState.setInvalidWrite();
-=======
-      logger.log(Level.INFO, () -> {
-        String msg =
-            String.format("%s: Field (%d, %s) does not fit object %s.", pEdge.getFileLocation(),
-                pFieldOffset, pRValueType.toASTString(""), pMemoryOfField.toString());
-        return msg;
-      });
-      SMGState newState = pNewState.setInvalidWrite();
-      newState.setErrorDescription("Field (" + pFieldOffset + ", " + pRValueType.toASTString("")
-          + ") does not fit object " + pMemoryOfField);
-      newState.addInvalidObject(pMemoryOfField);
-      return newState;
->>>>>>> 6a160a4e
     }
 
     //TODO Why don't we create a new value?
@@ -2046,15 +1940,8 @@
     public SMGValueAndState readValue(SMGState pSmgState, SMGAddress pAddress, CType pType, CFAEdge pEdge)
         throws SMGInconsistentException, UnrecognizedCCodeException {
 
-<<<<<<< HEAD
       if (pAddress.isUnknown()) {
         return SMGValueAndState.of(pSmgState.setInvalidRead());
-=======
-      if (pOffset.isUnknown() || pObject == null) {
-        SMGState newState = pSmgState.setInvalidRead();
-        newState.setErrorDescription("Can't evaluate offset or object");
-        return SMGValueAndState.of(newState);
->>>>>>> 6a160a4e
       }
 
       int fieldOffset = pAddress.getOffset().getAsInt();
@@ -2070,12 +1957,7 @@
              fieldOffset, ", ", pType.toASTString(""), ")",
             " does not fit object ", object, ".");
 
-        SMGState newState = pSmgState.setInvalidRead();
-        newState.setErrorDescription(pEdge.getRawStatement() + ": Field (" + fieldOffset/8 + ", " +
-            pType.toASTString("") + ") " + "does not fit object " + pObject + ".");
-        newState.addInvalidObject(pObject);
-
-        return SMGValueAndState.of(newState);
+        return SMGValueAndState.of(pSmgState.setInvalidRead());
       }
 
       return pSmgState.forceReadValue(pAddress, pType);
