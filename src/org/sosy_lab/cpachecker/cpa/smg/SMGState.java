--- conflicted
+++ resolved
@@ -38,6 +38,7 @@
 import org.sosy_lab.cpachecker.cfa.ast.c.CFunctionDeclaration;
 import org.sosy_lab.cpachecker.cfa.ast.c.CParameterDeclaration;
 import org.sosy_lab.cpachecker.cfa.model.CFAEdge;
+import org.sosy_lab.cpachecker.cfa.model.CFANode;
 import org.sosy_lab.cpachecker.cfa.model.c.CAssumeEdge;
 import org.sosy_lab.cpachecker.cfa.types.MachineModel;
 import org.sosy_lab.cpachecker.cfa.types.c.CCompositeType;
@@ -74,6 +75,7 @@
 import org.sosy_lab.cpachecker.cpa.smg.objects.dls.SMGDoublyLinkedList;
 import org.sosy_lab.cpachecker.cpa.smg.objects.optional.SMGOptionalObject;
 import org.sosy_lab.cpachecker.cpa.smg.objects.sll.SMGSingleLinkedList;
+import org.sosy_lab.cpachecker.cpa.smg.refiner.SMGInterpolant;
 import org.sosy_lab.cpachecker.cpa.smg.refiner.SMGHeapAbstractionThreshold;
 import org.sosy_lab.cpachecker.cpa.smg.refiner.SMGMemoryPath;
 import org.sosy_lab.cpachecker.cpa.smg.refiner.SMGPrecision;
@@ -561,13 +563,8 @@
     assert smgObject.getLabel().equals(new_object2.getLabel());
 
     // arrays are converted to pointers
-<<<<<<< HEAD
-    assert smgObject.getSize() == pTypeSize
+    assert smgObject.getSize() == pTypeSize.getAsInt()
         || smgObject.getSize() == heap.getMachineModel().getBitSizeofPtr();
-=======
-    assert smgObject.getSize() == pTypeSize.getAsInt()
-        || smgObject.getSize() == heap.getMachineModel().getSizeofPtr();
->>>>>>> ab82c4e4
 
     heap.addStackObject(smgObject);
     sourcesOfHve.registerNewObjectAllocation(pTypeSize, smgObject, true);
@@ -1249,13 +1246,8 @@
           int offset = hve.getOffset() + model.getBitSizeofPtr();
           int sizeInBits = sizeOfHveInBits - model.getBitSizeofPtr();
           SMGEdgeHasValue expandedZeroEdge =
-<<<<<<< HEAD
               new SMGEdgeHasValue(sizeInBits, offset, pNewRegion, 0);
           heap.addHasValueEdge(expandedZeroEdge);
-=======
-              new SMGEdgeHasValue(sizeInBytes, offset, pNewRegion, 0);
-          addHasValueEdge(hve.getObject(), hve.getOffset(), expandedZeroEdge);
->>>>>>> ab82c4e4
         }
       }
     }
@@ -1761,7 +1753,9 @@
    * cause an invalid write.
    */
   public void unknownWrite() {
-    heap.unknownWrite();
+    if (!isTrackPredicatesEnabled()) {
+      heap.unknownWrite();
+    }
   }
 
   /**
@@ -2720,14 +2714,6 @@
   }
 
   /**
-<<<<<<< HEAD
-   *
-   * @param pKey
-   * @param pValue
-   * @return explicit value merged with pKey, or Null if not merged
-   */
-  public SMGKnownSymValue putExplicit(SMGKnownSymValue pKey, SMGKnownExpValue pValue) {
-=======
    * Assign a symbolic value an explicit value.
    * If the explicit value already exists, merge the symbolic values with
    * the same explicit value. This method will always replace the other symbolic
@@ -2736,9 +2722,9 @@
    *
    * @param pKey assign the explicit value this symbolic value.
    * @param pValue assign this explicit value the given symbolic value
-   */
-  public void putExplicit(SMGKnownSymValue pKey, SMGKnownExpValue pValue) {
->>>>>>> ab82c4e4
+   * @return explicit value merged with pKey, or Null if not merged
+   */
+  public SMGKnownSymValue putExplicit(SMGKnownSymValue pKey, SMGKnownExpValue pValue) {
 
     if (explicitValues.inverse().containsKey(pValue)) {
       SMGKnownSymValue symValue = explicitValues.inverse().get(pValue);
@@ -2750,12 +2736,8 @@
         return symValue;
       }
 
-<<<<<<< HEAD
+      sourcesOfHve.registerExplicitValue(pKey, pValue);
       return null;
-=======
-      sourcesOfHve.registerExplicitValue(pKey, pValue);
-      return;
->>>>>>> ab82c4e4
     }
 
     sourcesOfHve.registerExplicitValue(pKey, pValue);
@@ -3265,20 +3247,11 @@
     heap.remember(pMemoryLocation, pRegion, pInfo);
   }
 
-<<<<<<< HEAD
-  public void unknownWrite() {
-    if (!isTrackPredicatesEnabled()) {
-      heap.unknownWrite();
-    }
-  }
-
-=======
   /**
    * Get the current top stack frame representing the current scope.
    *
    * @return the current top stack frame.
    */
->>>>>>> ab82c4e4
   public CLangStackFrame getStackFrame() {
     return heap.getStackFrames().peek();
   }
