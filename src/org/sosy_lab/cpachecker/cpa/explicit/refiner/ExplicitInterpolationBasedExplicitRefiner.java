/*
 *  CPAchecker is a tool for configurable software verification.
 *  This file is part of CPAchecker.
 *
 *  Copyright (C) 2007-2012  Dirk Beyer
 *  All rights reserved.
 *
 *  Licensed under the Apache License, Version 2.0 (the "License");
 *  you may not use this file except in compliance with the License.
 *  You may obtain a copy of the License at
 *
 *      http://www.apache.org/licenses/LICENSE-2.0
 *
 *  Unless required by applicable law or agreed to in writing, software
 *  distributed under the License is distributed on an "AS IS" BASIS,
 *  WITHOUT WARRANTIES OR CONDITIONS OF ANY KIND, either express or implied.
 *  See the License for the specific language governing permissions and
 *  limitations under the License.
 *
 *
 *  CPAchecker web page:
 *    http://cpachecker.sosy-lab.org
 */
package org.sosy_lab.cpachecker.cpa.explicit.refiner;

import java.io.PrintStream;
import java.util.HashMap;
import java.util.HashSet;
import java.util.Iterator;
import java.util.List;
import java.util.Map;
import java.util.Set;

import org.sosy_lab.common.Pair;
import org.sosy_lab.common.Timer;
import org.sosy_lab.common.configuration.Configuration;
import org.sosy_lab.common.configuration.InvalidConfigurationException;
import org.sosy_lab.common.configuration.Option;
import org.sosy_lab.common.configuration.Options;
import org.sosy_lab.cpachecker.cfa.ast.AIdExpression;
import org.sosy_lab.cpachecker.cfa.ast.IAExpression;
import org.sosy_lab.cpachecker.cfa.ast.IAStatement;
import org.sosy_lab.cpachecker.cfa.ast.IAssignment;
import org.sosy_lab.cpachecker.cfa.ast.c.CVariableDeclaration;
import org.sosy_lab.cpachecker.cfa.model.ADeclarationEdge;
import org.sosy_lab.cpachecker.cfa.model.AStatementEdge;
import org.sosy_lab.cpachecker.cfa.model.BlankEdge;
import org.sosy_lab.cpachecker.cfa.model.CFAEdge;
import org.sosy_lab.cpachecker.cfa.model.CFAEdgeType;
import org.sosy_lab.cpachecker.cfa.model.CFANode;
import org.sosy_lab.cpachecker.cfa.model.MultiEdge;
import org.sosy_lab.cpachecker.cfa.model.c.CFunctionReturnEdge;
import org.sosy_lab.cpachecker.core.CPAcheckerResult.Result;
import org.sosy_lab.cpachecker.core.interfaces.Statistics;
import org.sosy_lab.cpachecker.core.reachedset.ReachedSet;
import org.sosy_lab.cpachecker.core.reachedset.UnmodifiableReachedSet;
import org.sosy_lab.cpachecker.cpa.arg.ARGPath;
import org.sosy_lab.cpachecker.cpa.arg.ARGState;
import org.sosy_lab.cpachecker.cpa.explicit.refiner.utils.ExplicitInterpolator;
<<<<<<< HEAD
import org.sosy_lab.cpachecker.cpa.explicit.refiner.utils.ExplictPathChecker;
=======
>>>>>>> 21982e81
import org.sosy_lab.cpachecker.exceptions.CPAException;
import org.sosy_lab.cpachecker.util.predicates.interfaces.PathFormulaManager;

import com.google.common.collect.HashMultimap;
import com.google.common.collect.Lists;
import com.google.common.collect.Multimap;

@Options(prefix="cpa.explicit.refiner")
public class ExplicitInterpolationBasedExplicitRefiner implements Statistics {
  /**
   * whether or not to do lazy-abstraction, i.e., when true, the re-starting node
   * for the re-exploration of the ARG will be the node closest to the root
   * where new information is made available through the current refinement
   */
  @Option(description="whether or not to do lazy-abstraction")
  private boolean doLazyAbstraction = true;

  @Option(description="whether or not to avoid restarting at assume edges after a refinement")
  private boolean avoidAssumes = true;

  /**
   * the offset in the path from where to cut-off the subtree, and restart the analysis
   */
  private int interpolationOffset = -1;

  // statistics
  private int numberOfRefinements           = 0;
  private int numberOfSuccessfulRefinements = 0;
  private int numberOfInterpolations        = 0;
  private Timer timerInterpolation          = new Timer();

  protected ExplicitInterpolationBasedExplicitRefiner(Configuration config, PathFormulaManager pathFormulaManager)
      throws InvalidConfigurationException {
    config.inject(this);
  }

  protected Multimap<CFANode, String> determinePrecisionIncrement(UnmodifiableReachedSet reachedSet,
      ARGPath errorPath) throws CPAException {
    timerInterpolation.start();
    numberOfRefinements++;

    ExplicitInterpolator interpolator     = new ExplicitInterpolator();
    Map<String, Long> currentInterpolant  = new HashMap<>();
    Multimap<CFANode, String> increment   = HashMultimap.create();
    interpolationOffset                   = -1;

    List<CFAEdge> cfaTrace = Lists.newArrayList();
    for(Pair<ARGState, CFAEdge> elem : errorPath) {
      cfaTrace.add(elem.getSecond());
    }

    for (int i = 0; i < errorPath.size(); i++) {
      CFAEdge currentEdge = errorPath.get(i).getSecond();

      if (currentEdge instanceof BlankEdge) {
        // add the current interpolant to the increment
        for (String variableName : currentInterpolant.keySet()) {
          increment.put(currentEdge.getSuccessor(), variableName);
        }
        continue;
      }
      else if (currentEdge instanceof CFunctionReturnEdge) {
        currentEdge = ((CFunctionReturnEdge)currentEdge).getSummaryEdge();
      }

      // do interpolation
      Map<String, Long> inputInterpolant = new HashMap<>(currentInterpolant);
      try {
        Set<Pair<String, Long>> interpolant = interpolator.deriveInterpolant(cfaTrace, i, inputInterpolant);
        numberOfInterpolations += interpolator.getNumberOfInterpolations();

        // early stop once we are past the first statement that made a path feasible for the first time
        if (interpolant == null) {
          timerInterpolation.stop();
          return increment;
        }
        for (Pair<String, Long> element : interpolant) {
          if (element.getSecond() == null) {
            currentInterpolant.remove(element.getFirst());
          } else {
            currentInterpolant.put(element.getFirst(), element.getSecond());
          }
        }
      }
      catch (InterruptedException e) {
        throw new CPAException("Explicit-Interpolation failed: ", e);
      }

      // remove variables from the interpolant that belong to the scope of the returning function
      // this is done one iteration after returning from the function, as the special FUNCTION_RETURN_VAR is needed that long
      if (i > 0 && errorPath.get(i - 1).getSecond().getEdgeType() == CFAEdgeType.ReturnStatementEdge) {
        currentInterpolant = clearInterpolant(currentInterpolant, errorPath.get(i - 1).getSecond().getSuccessor().getFunctionName());
      }

      // add the current interpolant to the increment
      for (String variableName : currentInterpolant.keySet()) {
        if (interpolationOffset == -1) {
          interpolationOffset = i + 1;
          numberOfSuccessfulRefinements++;
        }

        increment.put(currentEdge.getSuccessor(), variableName);
      }
    }

    timerInterpolation.stop();
    return increment;
  }

  /**
   * This method removes variables from the interpolant that belong to the scope of the given function.
   *
   * @param currentInterpolant the current interpolant
   * @param functionName the name of the function for which to remove variables
   * @return the current interpolant with the respective variables removed
   */
  private Map<String, Long> clearInterpolant(Map<String, Long> currentInterpolant, String functionName) {
    for (Iterator<String> variableNames = currentInterpolant.keySet().iterator(); variableNames.hasNext(); ) {
      if (variableNames.next().startsWith(functionName + "::")) {
        variableNames.remove();
      }
    }

    return currentInterpolant;
  }

  /**
   * This method determines the new interpolation point.
   *
   * @param errorPath the error path from where to determine the interpolation point
   * @return the new interpolation point
   */
  protected Pair<ARGState, CFAEdge> determineInterpolationPoint(ARGPath errorPath, Multimap<CFANode, String> increment) {
    // if doing lazy abstraction, use the node closest to the root node where new information is present
    if (doLazyAbstraction) {
      // try to find a more suitable cut-off point when cut-off is an assume edge, and this should be avoided
      if (avoidAssumes && cutOffIsAssumeEdge(errorPath)) {
        HashSet<String> values = new HashSet<>(increment.values());

        for (Pair<ARGState, CFAEdge> currentElement : Lists.reverse(errorPath.subList(0, interpolationOffset - 1))) {
          CFAEdge currentEdge = currentElement.getSecond();

          switch (currentElement.getSecond().getEdgeType()) {
            case StatementEdge:
            case DeclarationEdge:
              if (isAssigningEdge(currentEdge, values)) {
                return errorPath.get(errorPath.indexOf(currentElement) + 1);
              }
              break;

            case MultiEdge:
              for (CFAEdge singleEdge : ((MultiEdge)currentEdge)) {
                if (isAssigningEdge(singleEdge, values)) {
                  return errorPath.get(errorPath.indexOf(currentElement) + 1);
                }
              }
              break;

            default:
              break;
          }
        }
      }

      return errorPath.get(interpolationOffset);
    }

    // otherwise, just use the successor of the root node
    else {
      return errorPath.get(1);
    }
  }

  /**
   * This method checks whether or not the current cut-off point is at an assume edge.
   *
   * @param errorPath the error path
   * @return true, if the current cut-off point is at an assume edge, else false
   */
  private boolean cutOffIsAssumeEdge(ARGPath errorPath) {
    return errorPath.get(Math.max(1, interpolationOffset - 1)).getSecond().getEdgeType() == CFAEdgeType.AssumeEdge;
  }

  /**
   * This method determines whether or not the current edge is assigning any of the given variables.
   *
   * @param currentEdge the current edge to inspect
   * @param variableNames the collection of variables to check for
   * @return true, if any of the given variables is assigned in the given edge
   */
<<<<<<< HEAD
  private boolean isPathFeasable(Path path) throws CPAException {
    try {
      // create a new ExplicitPathChecker, which does not track any of the given variables
      ExplictPathChecker checker = new ExplictPathChecker();

      return checker.checkPath(path);
=======
  private boolean isAssigningEdge(CFAEdge currentEdge, Set<String> variableNames) {
    if (currentEdge.getEdgeType() == CFAEdgeType.StatementEdge) {
      IAStatement statement = ((AStatementEdge)currentEdge).getStatement();

      if (statement instanceof IAssignment) {
        IAExpression assignedVariable = ((IAssignment)statement).getLeftHandSide();
        if ((assignedVariable instanceof AIdExpression) && variableNames.contains(((AIdExpression)assignedVariable).getName())) {
          return true;
        }
      }
>>>>>>> 21982e81
    }

    else if (currentEdge.getEdgeType() == CFAEdgeType.DeclarationEdge) {
      ADeclarationEdge declEdge = ((ADeclarationEdge)currentEdge);
      if (declEdge.getDeclaration() instanceof CVariableDeclaration) {
        String declaredVariable = ((CVariableDeclaration)declEdge.getDeclaration()).getQualifiedName();
        if (variableNames.contains(declaredVariable)) {
          return true;
        }
      }
    }

    return false;
  }

  @Override
  public String getName() {
    return "Explicit Interpolation-Based Refiner";
  }

  @Override
  public void printStatistics(PrintStream out, Result result, ReachedSet reached) {
    out.println("  number of explicit refinements:                      " + numberOfRefinements);
    out.println("  number of successful explicit refinements:           " + numberOfSuccessfulRefinements);
    out.println("  number of explicit interpolations:                   " + numberOfInterpolations);
    out.println("  max. time for singe interpolation:                   " + timerInterpolation.printMaxTime());
    out.println("  total time for interpolation:                        " + timerInterpolation);
  }
}<|MERGE_RESOLUTION|>--- conflicted
+++ resolved
@@ -57,10 +57,6 @@
 import org.sosy_lab.cpachecker.cpa.arg.ARGPath;
 import org.sosy_lab.cpachecker.cpa.arg.ARGState;
 import org.sosy_lab.cpachecker.cpa.explicit.refiner.utils.ExplicitInterpolator;
-<<<<<<< HEAD
-import org.sosy_lab.cpachecker.cpa.explicit.refiner.utils.ExplictPathChecker;
-=======
->>>>>>> 21982e81
 import org.sosy_lab.cpachecker.exceptions.CPAException;
 import org.sosy_lab.cpachecker.util.predicates.interfaces.PathFormulaManager;
 
@@ -251,14 +247,6 @@
    * @param variableNames the collection of variables to check for
    * @return true, if any of the given variables is assigned in the given edge
    */
-<<<<<<< HEAD
-  private boolean isPathFeasable(Path path) throws CPAException {
-    try {
-      // create a new ExplicitPathChecker, which does not track any of the given variables
-      ExplictPathChecker checker = new ExplictPathChecker();
-
-      return checker.checkPath(path);
-=======
   private boolean isAssigningEdge(CFAEdge currentEdge, Set<String> variableNames) {
     if (currentEdge.getEdgeType() == CFAEdgeType.StatementEdge) {
       IAStatement statement = ((AStatementEdge)currentEdge).getStatement();
@@ -269,7 +257,6 @@
           return true;
         }
       }
->>>>>>> 21982e81
     }
 
     else if (currentEdge.getEdgeType() == CFAEdgeType.DeclarationEdge) {
