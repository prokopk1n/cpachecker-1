package org.sosy_lab.cpachecker.cpa.policyiteration;

import com.google.common.collect.ImmutableMap;

import org.sosy_lab.cpachecker.cfa.model.CFANode;
import org.sosy_lab.cpachecker.core.interfaces.FormulaReportingState;
import org.sosy_lab.cpachecker.util.predicates.pathformula.SSAMap;
import org.sosy_lab.cpachecker.util.predicates.pathformula.pointeraliasing.PointerTargetSet;
import org.sosy_lab.cpachecker.util.predicates.smt.FormulaManagerView;
import org.sosy_lab.cpachecker.util.templates.Template;
import org.sosy_lab.solver.api.BooleanFormula;

import java.util.Iterator;
import java.util.Map;
import java.util.Map.Entry;
import java.util.Objects;
import java.util.Optional;

public final class PolicyAbstractedState extends PolicyState
      implements Iterable<Entry<Template, PolicyBound>>,
                 FormulaReportingState {

  private final StateFormulaConversionManager manager;

  /**
   * Finite bounds for templates: binds each template from above.
   */
  private final ImmutableMap<Template, PolicyBound> upperBounds;

  /**
   * Expected starting {@link PointerTargetSet} and {@link SSAMap}.
   */
  private final SSAMap ssaMap;
  private final PointerTargetSet pointerTargetSet;

  /**
   * Uninstantiated invariant associated with a state,
   * derived from other analyses.
   */
  private final BooleanFormula extraInvariant;

  /**
   * Intermediate state used to generate this abstraction,
   * empty only for the initial state.
   */
  private final Optional<PolicyIntermediateState> generator;

  /**
   * If state A and state B can potentially get merged, they share the same
   * location.
   */
  private final int locationID;

  /**
   * A pointer to the sibling state.
   * <p>Only valid for states on which value determination was just performed.
   */
  private final transient Optional<PolicyAbstractedState> sibling;

  private transient int hashCache = 0;

  private PolicyAbstractedState(
      CFANode node,
      Map<Template, PolicyBound> pUpperBounds,
      int pLocationID,
      StateFormulaConversionManager pManager,
      SSAMap pSsaMap,
      PointerTargetSet pPointerTargetSet,
      BooleanFormula pPredicate,
      Optional<PolicyIntermediateState> pGenerator,
      Optional<PolicyAbstractedState> pSibling) {
    super(node);
    ssaMap = pSsaMap;
    pointerTargetSet = pPointerTargetSet;
    extraInvariant = pPredicate;
    generator = pGenerator;
    upperBounds = ImmutableMap.copyOf(pUpperBounds);
    locationID = pLocationID;
    manager = pManager;
    sibling = pSibling;
  }

  public Optional<PolicyAbstractedState> getSibling() {
    return sibling;
  }

  int getLocationID() {
    return locationID;
  }

  public static PolicyAbstractedState of(
      Map<Template, PolicyBound> data,
      CFANode node,
      int pLocationID,
      StateFormulaConversionManager pManager,
      SSAMap pSSAMap,
      PointerTargetSet pPointerTargetSet,
      BooleanFormula pPredicate,
      Optional<PolicyIntermediateState> pPredecessor,
      Optional<PolicyAbstractedState> pSibling) {
    return new PolicyAbstractedState(
        node,
        data,
        pLocationID,
        pManager,
        pSSAMap,
        pPointerTargetSet,
        pPredicate,
<<<<<<< HEAD
        Optional.of(pPredecessor),
        pSibling);
=======
        pPredecessor.orElse(null),
        pSibling.orElse(null));
>>>>>>> ce2cc198
  }

  /**
   * Replace the abstraction with the given input.
   */
  PolicyAbstractedState withNewAbstraction(
      Map<Template, PolicyBound> newAbstraction) {
    return new PolicyAbstractedState(
        getNode(),
        newAbstraction,
        locationID,
        manager,
        ssaMap,
        pointerTargetSet,
        extraInvariant,
        generator,
        sibling);
  }

  public ImmutableMap<Template, PolicyBound> getAbstraction() {
    return upperBounds;
  }

  BooleanFormula getExtraInvariant() {
    return extraInvariant;
  }

  public SSAMap getSSA() {
    return ssaMap;
  }

  public PointerTargetSet getPointerTargetSet() {
    return pointerTargetSet;
  }

  /**
   * @return {@link PolicyBound} for the given {@link Template}
   * <code>e</code> or an empty optional if it is unbounded.
   */
  Optional<PolicyBound> getBound(Template e) {
    return Optional.ofNullable(upperBounds.get(e));
  }

  /**
   * Create a TOP state with empty abstraction.
   */
  public static PolicyAbstractedState top(
      CFANode node,
      int pLocationID,
      StateFormulaConversionManager pManager,
      SSAMap pSSAMap,
      PointerTargetSet pPointerTargetSet,
      BooleanFormula pPredicate,
      PolicyIntermediateState pPredecessor,
      Optional<PolicyAbstractedState> pSibling) {
    return new PolicyAbstractedState(
        node,
        ImmutableMap.of(),
        pLocationID,
        pManager,
        pSSAMap,
        pPointerTargetSet,
        pPredicate,
        Optional.of(pPredecessor),
        pSibling);
  }

  /**
   * @return Empty abstracted state associated with {@code node}.
   */
  public static PolicyAbstractedState empty(CFANode node,
                                            BooleanFormula pPredicate,
                                            StateFormulaConversionManager pManager) {
    return new PolicyAbstractedState(
        node, // node
        ImmutableMap.of(), // abstraction
        -1,
        pManager,
        SSAMap.emptySSAMap(),
        PointerTargetSet.emptyPointerTargetSet(),
        pPredicate,
        Optional.empty(),
        Optional.empty());
  }

  public int size() {
    return upperBounds.size();
  }

  @Override
  public boolean isAbstract() {
    return true;
  }

  @Override
  public String toDOTLabel() {
    return String.format(
        "(node=%s, locID=%s)%s%n",
<<<<<<< HEAD
        getNode(), locationID,
        manager.toDOTLabel(abstraction)
=======
        getNode(), locationID, manager.toDOTLabel(upperBounds)
>>>>>>> ce2cc198
    );
  }

  @Override
  public boolean shouldBeHighlighted() {
    return false;
  }

  @Override
  public String toString() {
    return String.format("(loc=%s, node=%s)%s", locationID, getNode(),
        upperBounds);
  }

  @Override
  public Iterator<Entry<Template, PolicyBound>> iterator() {
    return upperBounds.entrySet().iterator();
  }

<<<<<<< HEAD
  public Optional<PolicyIntermediateState> getGeneratingState() {
    return generator;
=======
  Optional<PolicyIntermediateState> getGeneratingState() {
    return Optional.ofNullable(generator);
>>>>>>> ce2cc198
  }

  @Override
  public BooleanFormula getFormulaApproximation(FormulaManagerView fmgr) {
    return fmgr.uninstantiate(fmgr.getBooleanFormulaManager().and(
        manager.abstractStateToConstraints(fmgr, this, false)
    ));
  }

  @Override
  public boolean equals(Object pO) {
    if (this == pO) {
      return true;
    }
    if (!(pO instanceof PolicyAbstractedState)) {
      return false;
    }
    PolicyAbstractedState entries = (PolicyAbstractedState) pO;
    return Objects.equals(upperBounds, entries.upperBounds) &&
        Objects.equals(ssaMap, entries.ssaMap) &&
        Objects.equals(pointerTargetSet, entries.pointerTargetSet) &&
        Objects.equals(extraInvariant, entries.extraInvariant) &&
        Objects.equals(getNode(), entries.getNode());
  }

  @Override
  public int hashCode() {
    if (hashCache == 0) {
<<<<<<< HEAD
      hashCache = Objects
          .hash(
              getNode(),
              abstraction, ssaMap, pointerTargetSet,
              extraInvariant);
=======
      hashCache = Objects.hash(
          getNode(),
          upperBounds,
          ssaMap,
          pointerTargetSet,
          extraInvariant);
>>>>>>> ce2cc198
    }
    return hashCache;
  }
}<|MERGE_RESOLUTION|>--- conflicted
+++ resolved
@@ -8,7 +8,7 @@
 import org.sosy_lab.cpachecker.util.predicates.pathformula.pointeraliasing.PointerTargetSet;
 import org.sosy_lab.cpachecker.util.predicates.smt.FormulaManagerView;
 import org.sosy_lab.cpachecker.util.templates.Template;
-import org.sosy_lab.solver.api.BooleanFormula;
+import org.sosy_lab.java_smt.api.BooleanFormula;
 
 import java.util.Iterator;
 import java.util.Map;
@@ -16,6 +16,8 @@
 import java.util.Objects;
 import java.util.Optional;
 
+import javax.annotation.Nullable;
+
 public final class PolicyAbstractedState extends PolicyState
       implements Iterable<Entry<Template, PolicyBound>>,
                  FormulaReportingState {
@@ -43,7 +45,7 @@
    * Intermediate state used to generate this abstraction,
    * empty only for the initial state.
    */
-  private final Optional<PolicyIntermediateState> generator;
+  private final @Nullable PolicyIntermediateState generator;
 
   /**
    * If state A and state B can potentially get merged, they share the same
@@ -53,9 +55,10 @@
 
   /**
    * A pointer to the sibling state.
+   *
    * <p>Only valid for states on which value determination was just performed.
    */
-  private final transient Optional<PolicyAbstractedState> sibling;
+  private final transient @Nullable PolicyAbstractedState sibling;
 
   private transient int hashCache = 0;
 
@@ -67,8 +70,8 @@
       SSAMap pSsaMap,
       PointerTargetSet pPointerTargetSet,
       BooleanFormula pPredicate,
-      Optional<PolicyIntermediateState> pGenerator,
-      Optional<PolicyAbstractedState> pSibling) {
+      PolicyIntermediateState pGenerator,
+      PolicyAbstractedState pSibling) {
     super(node);
     ssaMap = pSsaMap;
     pointerTargetSet = pPointerTargetSet;
@@ -81,7 +84,7 @@
   }
 
   public Optional<PolicyAbstractedState> getSibling() {
-    return sibling;
+    return Optional.ofNullable(sibling);
   }
 
   int getLocationID() {
@@ -106,13 +109,8 @@
         pSSAMap,
         pPointerTargetSet,
         pPredicate,
-<<<<<<< HEAD
-        Optional.of(pPredecessor),
-        pSibling);
-=======
         pPredecessor.orElse(null),
         pSibling.orElse(null));
->>>>>>> ce2cc198
   }
 
   /**
@@ -176,8 +174,8 @@
         pSSAMap,
         pPointerTargetSet,
         pPredicate,
-        Optional.of(pPredecessor),
-        pSibling);
+        pPredecessor,
+        pSibling.orElse(null));
   }
 
   /**
@@ -194,8 +192,8 @@
         SSAMap.emptySSAMap(),
         PointerTargetSet.emptyPointerTargetSet(),
         pPredicate,
-        Optional.empty(),
-        Optional.empty());
+        null,
+        null);
   }
 
   public int size() {
@@ -211,12 +209,7 @@
   public String toDOTLabel() {
     return String.format(
         "(node=%s, locID=%s)%s%n",
-<<<<<<< HEAD
-        getNode(), locationID,
-        manager.toDOTLabel(abstraction)
-=======
         getNode(), locationID, manager.toDOTLabel(upperBounds)
->>>>>>> ce2cc198
     );
   }
 
@@ -236,13 +229,8 @@
     return upperBounds.entrySet().iterator();
   }
 
-<<<<<<< HEAD
-  public Optional<PolicyIntermediateState> getGeneratingState() {
-    return generator;
-=======
   Optional<PolicyIntermediateState> getGeneratingState() {
     return Optional.ofNullable(generator);
->>>>>>> ce2cc198
   }
 
   @Override
@@ -271,20 +259,12 @@
   @Override
   public int hashCode() {
     if (hashCache == 0) {
-<<<<<<< HEAD
-      hashCache = Objects
-          .hash(
-              getNode(),
-              abstraction, ssaMap, pointerTargetSet,
-              extraInvariant);
-=======
       hashCache = Objects.hash(
           getNode(),
           upperBounds,
           ssaMap,
           pointerTargetSet,
           extraInvariant);
->>>>>>> ce2cc198
     }
     return hashCache;
   }
