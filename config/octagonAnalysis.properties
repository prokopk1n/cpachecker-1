cfa.simplifyConstExpressions = true
cfa.moveDeclarationsToFunctionStart = true

<<<<<<< HEAD
analysis.traversal.useCallstack = true


cpa                     = cpa.arg.ARGCPA
ARGCPA.cpa = cpa.composite.CompositeCPA
CompositeCPA.cpas = cpa.location.LocationCPA, cpa.callstack.CallstackCPA, cpa.octagon.OctagonCPA
=======
CompositeCPA.cpas = cpa.location.LocationCPA, cpa.callstack.CallstackCPA, cpa.octagon.OctagonCPA, cpa.conditions.global.GlobalConditionsCPA
>>>>>>> 5f901b87


# this automaton defines which locations are the error locations
<<<<<<< HEAD
specification = specification/sv-comp.spc

limits.time.cpu          = 500
=======
specification = config/specification/ErrorLocation.spc

# Set time limit to 15 minutes
cpa.conditions.global.time.wall = 15min
>>>>>>> 5f901b87
<|MERGE_RESOLUTION|>--- conflicted
+++ resolved
@@ -1,26 +1,16 @@
-cfa.simplifyConstExpressions = true
+# Preprocessing
+cfa.simplifyConstExpressions        = true
 cfa.moveDeclarationsToFunctionStart = true
 
-<<<<<<< HEAD
+# general analysis options
 analysis.traversal.useCallstack = true
 
-
-cpa                     = cpa.arg.ARGCPA
-ARGCPA.cpa = cpa.composite.CompositeCPA
-CompositeCPA.cpas = cpa.location.LocationCPA, cpa.callstack.CallstackCPA, cpa.octagon.OctagonCPA
-=======
-CompositeCPA.cpas = cpa.location.LocationCPA, cpa.callstack.CallstackCPA, cpa.octagon.OctagonCPA, cpa.conditions.global.GlobalConditionsCPA
->>>>>>> 5f901b87
+# CPAs
+cpa               = cpa.arg.ARGCPA
+ARGCPA.cpa        = cpa.composite.CompositeCPA
+CompositeCPA.cpas = cpa.location.LocationCPA, cpa.callstack.CallstackCPA, cpa.functionpointer.FunctionPointerCPA, cpa.octagon.OctagonCPA
 
 
-# this automaton defines which locations are the error locations
-<<<<<<< HEAD
-specification = specification/sv-comp.spc
-
-limits.time.cpu          = 500
-=======
-specification = config/specification/ErrorLocation.spc
-
-# Set time limit to 15 minutes
-cpa.conditions.global.time.wall = 15min
->>>>>>> 5f901b87
+# other options
+specification   = specification/default.spc
+limits.time.cpu = 500